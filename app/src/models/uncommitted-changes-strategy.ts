--- conflicted
+++ resolved
@@ -1,29 +1,22 @@
-<<<<<<< HEAD
-export enum UncommittedChangesStrategy {
+import { IStashEntry } from './stash-entry'
+
+export enum UncommittedChangesStrategyKind {
   AskForConfirmation = 'AskForConfirmation',
   StashOnCurrentBranch = 'StashOnCurrentBranch',
   MoveToNewBranch = 'MoveToNewBranch',
-=======
-import { IStashEntry } from './stash-entry'
-
-export enum UncommittedChangesStrategyKind {
-  askForConfirmation,
-  stashOnCurrentBranch,
-  moveToNewBranch,
 }
 
 export type UncommittedChangesStrategy =
-  | { kind: UncommittedChangesStrategyKind.askForConfirmation }
-  | { kind: UncommittedChangesStrategyKind.stashOnCurrentBranch }
+  | { kind: UncommittedChangesStrategyKind.AskForConfirmation }
+  | { kind: UncommittedChangesStrategyKind.StashOnCurrentBranch }
   | {
-      kind: UncommittedChangesStrategyKind.moveToNewBranch
+      kind: UncommittedChangesStrategyKind.MoveToNewBranch
       transientStashEntry: IStashEntry | null
     }
 
 export const askToStash: UncommittedChangesStrategy = {
-  kind: UncommittedChangesStrategyKind.askForConfirmation,
+  kind: UncommittedChangesStrategyKind.AskForConfirmation,
 }
 export const stashOnCurrentBranch: UncommittedChangesStrategy = {
-  kind: UncommittedChangesStrategyKind.stashOnCurrentBranch,
->>>>>>> 9a1bc7bc
+  kind: UncommittedChangesStrategyKind.StashOnCurrentBranch,
 }