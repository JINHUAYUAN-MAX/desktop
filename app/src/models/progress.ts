--- conflicted
+++ resolved
@@ -105,15 +105,9 @@
   /** The summary of the commit applied to the base branch */
   readonly commitSummary: string
   /** The number of commits currently rebased onto the base branch */
-<<<<<<< HEAD
-  readonly count: number
-  /** The toal number of commits to rebase on top of the current branch */
-  readonly total: number
-=======
   readonly rebasedCommitCount: number
   /** The toal number of commits to rebase on top of the current branch */
   readonly totalCommitCount: number
->>>>>>> 876881c9
 }
 
 export type Progress =
