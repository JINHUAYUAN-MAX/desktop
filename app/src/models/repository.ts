--- conflicted
+++ resolved
@@ -13,31 +13,12 @@
   /** Was the repository missing on disk last we checked? */
   public readonly missing: boolean
 
-<<<<<<< HEAD
-  public constructor(path: string, id: number, gitHubRepository: GitHubRepository | null, missing: boolean) {
-=======
-  /** Create a new Repository from a data-only representation. */
-  public static fromJSON(json: IRepository): Repository {
-    const gitHubRepository = json.gitHubRepository
-    if (gitHubRepository) {
-      return new Repository(
-        json.path,
-        json.id,
-        GitHubRepository.fromJSON(gitHubRepository),
-        json.missing
-      )
-    } else {
-      return new Repository(json.path, json.id, null, json.missing)
-    }
-  }
-
   public constructor(
     path: string,
     id: number,
     gitHubRepository: GitHubRepository | null,
     missing: boolean
   ) {
->>>>>>> a61a5bdc
     this.path = path
     this.gitHubRepository = gitHubRepository
     this.name =
