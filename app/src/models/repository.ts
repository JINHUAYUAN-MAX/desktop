--- conflicted
+++ resolved
@@ -2,10 +2,6 @@
 
 import { GitHubRepository } from './github-repository'
 import { IAheadBehind } from './branch'
-<<<<<<< HEAD
-import { WorkingDirectoryFileChange } from './status'
-=======
->>>>>>> be53d2c9
 
 /** A local repository. */
 export class Repository {
@@ -18,16 +14,11 @@
   /** Was the repository missing on disk last we checked? */
   public readonly missing: boolean
 
-  public aheadBehind: IAheadBehind | null
-  public changedFiles: ReadonlyArray<WorkingDirectoryFileChange> | null
-
   public constructor(
     path: string,
     id: number,
     gitHubRepository: GitHubRepository | null,
-    missing: boolean,
-    aheadBehind?: IAheadBehind,
-    changedFiles?: ReadonlyArray<WorkingDirectoryFileChange>
+    missing: boolean
   ) {
     this.path = path
     this.gitHubRepository = gitHubRepository
@@ -35,8 +26,6 @@
       (gitHubRepository && gitHubRepository.name) || Path.basename(path)
     this.id = id
     this.missing = missing
-    this.aheadBehind = aheadBehind || null
-    this.changedFiles = changedFiles || null
   }
 
   /**
