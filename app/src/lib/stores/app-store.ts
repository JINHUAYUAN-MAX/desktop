import { ipcRenderer, remote } from 'electron'
import {
  IRepositoryState,
  IHistoryState,
  IAppState,
  RepositorySection,
  IChangesState,
  Popup,
  PopupType,
  Foldout,
  FoldoutType,
  IBranchesState,
  PossibleSelections,
  SelectionType,
  ICheckoutProgress,
  Progress,
  ImageDiffType,
  IRevertProgress,
  IFetchProgress,
  ICompareState,
  ComparisonView,
  CompareAction,
  CompareActionKind,
  IDisplayHistory,
  ICompareBranch,
} from '../app-state'
import { Account } from '../../models/account'
import { Repository } from '../../models/repository'
import { GitHubRepository } from '../../models/github-repository'
import {
  CommittedFileChange,
  WorkingDirectoryStatus,
  WorkingDirectoryFileChange,
} from '../../models/status'
import { DiffSelection, DiffSelectionType, DiffType } from '../../models/diff'
import {
  matchGitHubRepository,
  IMatchedGitHubRepository,
  repositoryMatchesRemote,
} from '../../lib/repository-matching'
import { API, getAccountForEndpoint, IAPIUser } from '../../lib/api'
import { caseInsensitiveCompare } from '../compare'
import { Branch, BranchType } from '../../models/branch'
import { TipState } from '../../models/tip'
import { CloningRepository } from '../../models/cloning-repository'
import { Commit } from '../../models/commit'
import { ExternalEditor, getAvailableEditors, parse } from '../editors'
import { IGitHubUser } from '../databases/github-user-database'
import { shell } from '../app-shell'
import { assertNever, forceUnwrap } from '../fatal-error'
import { BackgroundFetcher } from './helpers/background-fetcher'
import { formatCommitMessage } from '../format-commit-message'
import { AppMenu, IMenu } from '../../models/app-menu'
import {
  getAppMenu,
  updatePreferredAppMenuItemLabels,
} from '../../ui/main-process-proxy'
import { merge } from '../merge'
import { getAppPath } from '../../ui/lib/app-proxy'
import { StatsStore, ILaunchStats } from '../stats'
import { hasShownWelcomeFlow, markWelcomeFlowComplete } from '../welcome'
import { WindowState, getWindowState } from '../window-state'
import { fatalError } from '../fatal-error'
import { updateMenuState } from '../menu-update'

import {
  getAuthorIdentity,
  pull as pullRepo,
  push as pushRepo,
  createBranch,
  renameBranch,
  deleteBranch,
  getCommitDiff,
  getWorkingDirectoryDiff,
  getChangedFiles,
  updateRef,
  addRemote,
  getBranchAheadBehind,
  createCommit,
  checkoutBranch,
  getDefaultRemote,
  formatAsLocalRef,
  getMergeBase,
  getRemotes,
  ITrailer,
  isCoAuthoredByTrailer,
} from '../git'

import { launchExternalEditor } from '../editors'
import { TypedBaseStore } from './base-store'
import {
  AccountsStore,
  RepositoriesStore,
  RepositorySettingsStore,
  PullRequestStore,
  SignInStore,
  IssuesStore,
  GitStore,
  ICommitMessage,
  EmojiStore,
  GitHubUserStore,
  CloningRepositoriesStore,
} from '../stores'
import { validatedRepositoryPath } from './helpers/validated-repository-path'
import { IGitAccount } from '../git/authentication'
import { getGenericHostname, getGenericUsername } from '../generic-git-auth'
import { RetryActionType, RetryAction } from '../retry-actions'
import { findEditorOrDefault } from '../editors'
import {
  Shell,
  parse as parseShell,
  Default as DefaultShell,
  findShellOrDefault,
  launchShell,
} from '../shells'
import {
  installGlobalLFSFilters,
  isUsingLFS,
  installLFSHooks,
} from '../git/lfs'
import { CloneRepositoryTab } from '../../models/clone-repository-tab'
import { getAccountForRepository } from '../get-account-for-repository'
import { BranchesTab } from '../../models/branches-tab'
import { Owner } from '../../models/owner'
import { PullRequest } from '../../models/pull-request'
import { PullRequestUpdater } from './helpers/pull-request-updater'
import * as QueryString from 'querystring'
import { IRemote, ForkedRemotePrefix } from '../../models/remote'
import { IAuthor } from '../../models/author'
import { ComparisonCache } from '../comparison-cache'
import { AheadBehindUpdater } from './helpers/ahead-behind-updater'
import { enableCompareSidebar } from '../feature-flag'

/**
 * Enum used by fetch to determine if
 * a fetch was initiated by the backgroundFetcher
 */
export enum FetchType {
  BackgroundTask,
  UserInitiatedTask,
}

/**
<<<<<<< HEAD
 * Map the cached state of the compare view to an action
 * to perform which is then used to compute the compare
 * view contents.
 */
function getInitialAction(
  cachedState: IDisplayHistory | ICompareBranch
): CompareAction {
  if (cachedState.kind === ComparisonView.None) {
    return {
      kind: CompareActionKind.History,
    }
  }

  return {
    kind: CompareActionKind.Branch,
    branch: cachedState.comparisonBranch,
    mode: cachedState.kind,
  }
}
=======
 * As fast-forwarding local branches is proportional to the number of local
 * branches, and is run after every fetch/push/pull, this is skipped when the
 * number of eligible branches is greater than a given threshold.
 */
const FastForwardBranchesThreshold = 20
>>>>>>> 0ec67cf3

const LastSelectedRepositoryIDKey = 'last-selected-repository-id'

const defaultSidebarWidth: number = 250
const sidebarWidthConfigKey: string = 'sidebar-width'

const defaultCommitSummaryWidth: number = 250
const commitSummaryWidthConfigKey: string = 'commit-summary-width'

const confirmRepoRemovalDefault: boolean = true
const confirmDiscardChangesDefault: boolean = true
const confirmRepoRemovalKey: string = 'confirmRepoRemoval'
const confirmDiscardChangesKey: string = 'confirmDiscardChanges'

const externalEditorKey: string = 'externalEditor'

const imageDiffTypeDefault = ImageDiffType.TwoUp
const imageDiffTypeKey = 'image-diff-type'

const shellKey = 'shell'

// background fetching should not occur more than once every two minutes
const BackgroundFetchMinimumInterval = 2 * 60 * 1000

export class AppStore extends TypedBaseStore<IAppState> {
  private accounts: ReadonlyArray<Account> = new Array<Account>()
  private repositories: ReadonlyArray<Repository> = new Array<Repository>()

  private selectedRepository: Repository | CloningRepository | null = null

  /** The background fetcher for the currently selected repository. */
  private currentBackgroundFetcher: BackgroundFetcher | null = null

  /** The pull request updater for the currently selected repository */
  private currentPullRequestUpdater: PullRequestUpdater | null = null

  /** The ahead/behind updater or the currently selected repository */
  private currentAheadBehindUpdater: AheadBehindUpdater | null = null

  private repositoryState = new Map<string, IRepositoryState>()
  private showWelcomeFlow = false
  private currentPopup: Popup | null = null
  private currentFoldout: Foldout | null = null
  private errors: ReadonlyArray<Error> = new Array<Error>()
  private emitQueued = false

  /** GitStores keyed by their hash. */
  private readonly gitStores = new Map<string, GitStore>()
  private readonly repositorySettingsStores = new Map<
    string,
    RepositorySettingsStore
  >()
  public readonly gitHubUserStore: GitHubUserStore
  private readonly cloningRepositoriesStore: CloningRepositoriesStore
  private readonly emojiStore: EmojiStore
  private readonly _issuesStore: IssuesStore
  private readonly signInStore: SignInStore
  private readonly accountsStore: AccountsStore
  private readonly repositoriesStore: RepositoriesStore
  private readonly statsStore: StatsStore
  private readonly pullRequestStore: PullRequestStore

  /** The issues store for all repositories. */
  public get issuesStore(): IssuesStore {
    return this._issuesStore
  }

  /**
   * The Application menu as an AppMenu instance or null if
   * the main process has not yet provided the renderer with
   * a copy of the application menu structure.
   */
  private appMenu: AppMenu | null = null

  /**
   * Used to highlight access keys throughout the app when the
   * Alt key is pressed. Only applicable on non-macOS platforms.
   */
  private highlightAccessKeys: boolean = false

  /**
   * A value indicating whether or not the current application
   * window has focus.
   */
  private appIsFocused: boolean = false

  private sidebarWidth: number = defaultSidebarWidth
  private commitSummaryWidth: number = defaultCommitSummaryWidth
  private windowState: WindowState
  private windowZoomFactor: number = 1
  private isUpdateAvailableBannerVisible: boolean = false
  private confirmRepoRemoval: boolean = confirmRepoRemovalDefault
  private confirmDiscardChanges: boolean = confirmDiscardChangesDefault
  private imageDiffType: ImageDiffType = imageDiffTypeDefault

  private selectedExternalEditor?: ExternalEditor

  /** The user's preferred shell. */
  private selectedShell = DefaultShell

  /** The current repository filter text */
  private repositoryFilterText: string = ''

  /** The function to resolve the current Open in Desktop flow. */
  private resolveOpenInDesktop:
    | ((repository: Repository | null) => void)
    | null = null

  private selectedCloneRepositoryTab: CloneRepositoryTab = CloneRepositoryTab.DotCom

  private selectedBranchesTab = BranchesTab.Branches

  public constructor(
    gitHubUserStore: GitHubUserStore,
    cloningRepositoriesStore: CloningRepositoriesStore,
    emojiStore: EmojiStore,
    issuesStore: IssuesStore,
    statsStore: StatsStore,
    signInStore: SignInStore,
    accountsStore: AccountsStore,
    repositoriesStore: RepositoriesStore,
    pullRequestStore: PullRequestStore
  ) {
    super()

    this.gitHubUserStore = gitHubUserStore
    this.cloningRepositoriesStore = cloningRepositoriesStore
    this.emojiStore = emojiStore
    this._issuesStore = issuesStore
    this.statsStore = statsStore
    this.signInStore = signInStore
    this.accountsStore = accountsStore
    this.repositoriesStore = repositoriesStore
    this.pullRequestStore = pullRequestStore
    this.showWelcomeFlow = !hasShownWelcomeFlow()

    const window = remote.getCurrentWindow()
    this.windowState = getWindowState(window)

    window.webContents.getZoomFactor(factor => {
      this.onWindowZoomFactorChanged(factor)
    })

    this.wireupIpcEventHandlers(window)
    this.wireupStoreEventHandlers()
    getAppMenu()
  }

  private wireupIpcEventHandlers(window: Electron.BrowserWindow) {
    ipcRenderer.on(
      'window-state-changed',
      (event: Electron.IpcMessageEvent, args: any[]) => {
        this.windowState = getWindowState(window)
        this.emitUpdate()
      }
    )

    ipcRenderer.on('zoom-factor-changed', (event: any, zoomFactor: number) => {
      this.onWindowZoomFactorChanged(zoomFactor)
    })

    ipcRenderer.on(
      'app-menu',
      (event: Electron.IpcMessageEvent, { menu }: { menu: IMenu }) => {
        this.setAppMenu(menu)
      }
    )
  }

  private wireupStoreEventHandlers() {
    this.gitHubUserStore.onDidUpdate(() => {
      this.emitUpdate()
    })

    this.cloningRepositoriesStore.onDidUpdate(() => {
      this.emitUpdate()
    })

    this.cloningRepositoriesStore.onDidError(e => this.emitError(e))

    this.signInStore.onDidAuthenticate(account => this._addAccount(account))
    this.signInStore.onDidUpdate(() => this.emitUpdate())
    this.signInStore.onDidError(error => this.emitError(error))

    this.accountsStore.onDidUpdate(async () => {
      const accounts = await this.accountsStore.getAll()
      this.accounts = accounts
      this.emitUpdate()
    })
    this.accountsStore.onDidError(error => this.emitError(error))

    this.repositoriesStore.onDidUpdate(async () => {
      const repositories = await this.repositoriesStore.getAll()
      this.repositories = repositories
      this.updateRepositorySelectionAfterRepositoriesChanged()
      this.emitUpdate()
    })

    this.pullRequestStore.onDidError(error => this.emitError(error))
    this.pullRequestStore.onDidUpdate(gitHubRepository =>
      this.onPullRequestStoreUpdated(gitHubRepository)
    )
  }

  /** Load the emoji from disk. */
  public loadEmoji() {
    const rootDir = getAppPath()
    this.emojiStore.read(rootDir).then(() => this.emitUpdate())
  }

  protected emitUpdate() {
    // If the window is hidden then we won't get an animation frame, but there
    // may still be work we wanna do in response to the state change. So
    // immediately emit the update.
    if (this.windowState === 'hidden') {
      this.emitUpdateNow()
      return
    }

    if (this.emitQueued) {
      return
    }

    this.emitQueued = true

    window.requestAnimationFrame(() => {
      this.emitUpdateNow()
    })
  }

  private emitUpdateNow() {
    this.emitQueued = false
    const state = this.getState()

    super.emitUpdate(state)
    updateMenuState(state, this.appMenu)
  }

  /**
   * Called when we have reason to suspect that the zoom factor
   * has changed. Note that this doesn't necessarily mean that it
   * has changed with regards to our internal state which is why
   * we double check before emitting an update.
   */
  private onWindowZoomFactorChanged(zoomFactor: number) {
    const current = this.windowZoomFactor
    this.windowZoomFactor = zoomFactor

    if (zoomFactor !== current) {
      this.emitUpdate()
    }
  }

  private getInitialRepositoryState(): IRepositoryState {
    return {
      historyState: {
        selection: {
          sha: null,
          file: null,
        },
        changedFiles: new Array<CommittedFileChange>(),
        history: new Array<string>(),
        diff: null,
      },
      changesState: {
        workingDirectory: WorkingDirectoryStatus.fromFiles(
          new Array<WorkingDirectoryFileChange>()
        ),
        selectedFileID: null,
        diff: null,
        contextualCommitMessage: null,
        commitMessage: null,
        coAuthors: [],
        showCoAuthoredBy: false,
      },
      selectedSection: RepositorySection.Changes,
      branchesState: {
        tip: { kind: TipState.Unknown },
        defaultBranch: null,
        allBranches: new Array<Branch>(),
        recentBranches: new Array<Branch>(),
        openPullRequests: new Array<PullRequest>(),
        currentPullRequest: null,
        isLoadingPullRequests: false,
      },
      compareState: {
        formState: { kind: ComparisonView.None },
        commitSHAs: [],
        aheadBehindCache: new ComparisonCache(),
        allBranches: [],
        recentBranches: [],
        defaultBranch: null,
      },
      commitAuthor: null,
      gitHubUsers: new Map<string, IGitHubUser>(),
      commitLookup: new Map<string, Commit>(),
      localCommitSHAs: [],
      aheadBehind: null,
      remote: null,
      isPushPullFetchInProgress: false,
      isCommitting: false,
      lastFetched: null,
      checkoutProgress: null,
      pushPullFetchProgress: null,
      revertProgress: null,
    }
  }

  /** Get the state for the repository. */
  public getRepositoryState(repository: Repository): IRepositoryState {
    let state = this.repositoryState.get(repository.hash)
    if (state) {
      const gitHubUsers =
        this.gitHubUserStore.getUsersForRepository(repository) ||
        new Map<string, IGitHubUser>()
      return merge(state, { gitHubUsers })
    }

    state = this.getInitialRepositoryState()
    this.repositoryState.set(repository.hash, state)
    return state
  }

  private updateRepositoryState<K extends keyof IRepositoryState>(
    repository: Repository,
    fn: (state: IRepositoryState) => Pick<IRepositoryState, K>
  ) {
    const currentState = this.getRepositoryState(repository)
    const newValues = fn(currentState)
    this.repositoryState.set(repository.hash, merge(currentState, newValues))
  }

  private updateHistoryState<K extends keyof IHistoryState>(
    repository: Repository,
    fn: (historyState: IHistoryState) => Pick<IHistoryState, K>
  ) {
    this.updateRepositoryState(repository, state => {
      const historyState = state.historyState
      const newValues = fn(historyState)
      return { historyState: merge(historyState, newValues) }
    })
  }

  private updateCompareState<K extends keyof ICompareState>(
    repository: Repository,
    fn: (state: ICompareState) => Pick<ICompareState, K>
  ) {
    this.updateRepositoryState(repository, state => {
      const compareState = state.compareState
      const newValues = fn(compareState)

      return { compareState: merge(compareState, newValues) }
    })
  }

  private updateChangesState<K extends keyof IChangesState>(
    repository: Repository,
    fn: (changesState: IChangesState) => Pick<IChangesState, K>
  ) {
    this.updateRepositoryState(repository, state => {
      const changesState = state.changesState
      const newState = merge(changesState, fn(changesState))
      return { changesState: newState }
    })
  }

  private updateBranchesState<K extends keyof IBranchesState>(
    repository: Repository,
    fn: (branchesState: IBranchesState) => Pick<IBranchesState, K>
  ) {
    this.updateRepositoryState(repository, state => {
      const changesState = state.branchesState
      const newState = merge(changesState, fn(changesState))
      return { branchesState: newState }
    })
  }

  private getSelectedState(): PossibleSelections | null {
    const repository = this.selectedRepository
    if (!repository) {
      return null
    }

    if (repository instanceof CloningRepository) {
      const progress = this.cloningRepositoriesStore.getRepositoryState(
        repository
      )
      if (!progress) {
        return null
      }

      return {
        type: SelectionType.CloningRepository,
        repository,
        progress,
      }
    }

    if (repository.missing) {
      return {
        type: SelectionType.MissingRepository,
        repository,
      }
    }

    return {
      type: SelectionType.Repository,
      repository,
      state: this.getRepositoryState(repository),
    }
  }

  public getState(): IAppState {
    return {
      accounts: this.accounts,
      repositories: [
        ...this.repositories,
        ...this.cloningRepositoriesStore.repositories,
      ],
      windowState: this.windowState,
      windowZoomFactor: this.windowZoomFactor,
      appIsFocused: this.appIsFocused,
      selectedState: this.getSelectedState(),
      signInState: this.signInStore.getState(),
      currentPopup: this.currentPopup,
      currentFoldout: this.currentFoldout,
      errors: this.errors,
      showWelcomeFlow: this.showWelcomeFlow,
      emoji: this.emojiStore.emoji,
      sidebarWidth: this.sidebarWidth,
      commitSummaryWidth: this.commitSummaryWidth,
      appMenuState: this.appMenu ? this.appMenu.openMenus : [],
      titleBarStyle: this.showWelcomeFlow ? 'light' : 'dark',
      highlightAccessKeys: this.highlightAccessKeys,
      isUpdateAvailableBannerVisible: this.isUpdateAvailableBannerVisible,
      askForConfirmationOnRepositoryRemoval: this.confirmRepoRemoval,
      askForConfirmationOnDiscardChanges: this.confirmDiscardChanges,
      selectedExternalEditor: this.selectedExternalEditor,
      imageDiffType: this.imageDiffType,
      selectedShell: this.selectedShell,
      repositoryFilterText: this.repositoryFilterText,
      selectedCloneRepositoryTab: this.selectedCloneRepositoryTab,
      selectedBranchesTab: this.selectedBranchesTab,
    }
  }

  private onGitStoreUpdated(repository: Repository, gitStore: GitStore) {
    this.updateHistoryState(repository, state => ({
      history: gitStore.history,
    }))

    this.updateBranchesState(repository, state => ({
      tip: gitStore.tip,
      defaultBranch: gitStore.defaultBranch,
      allBranches: gitStore.allBranches,
      recentBranches: gitStore.recentBranches,
    }))

    this.updateChangesState(repository, state => ({
      commitMessage: gitStore.commitMessage,
      contextualCommitMessage: gitStore.contextualCommitMessage,
      showCoAuthoredBy: gitStore.showCoAuthoredBy,
      coAuthors: gitStore.coAuthors,
    }))

    this.updateRepositoryState(repository, state => ({
      commitLookup: gitStore.commitLookup,
      localCommitSHAs: gitStore.localCommitSHAs,
      aheadBehind: gitStore.aheadBehind,
      remote: gitStore.remote,
      lastFetched: gitStore.lastFetched,
    }))

    this.emitUpdate()
  }

  private removeGitStore(repository: Repository) {
    if (this.gitStores.has(repository.hash)) {
      this.gitStores.delete(repository.hash)
    }
  }

  private getGitStore(repository: Repository): GitStore {
    let gitStore = this.gitStores.get(repository.hash)
    if (!gitStore) {
      gitStore = new GitStore(repository, shell)
      gitStore.onDidUpdate(() => this.onGitStoreUpdated(repository, gitStore!))
      gitStore.onDidLoadNewCommits(commits =>
        this.loadAndCacheUsers(repository, this.accounts, commits)
      )
      gitStore.onDidError(error => this.emitError(error))

      this.gitStores.set(repository.hash, gitStore)
    }

    return gitStore
  }

  private removeRepositorySettingsStore(repository: Repository) {
    const key = repository.hash

    if (this.repositorySettingsStores.has(key)) {
      this.repositorySettingsStores.delete(key)
    }
  }

  private getRepositorySettingsStore(
    repository: Repository
  ): RepositorySettingsStore {
    let store = this.repositorySettingsStores.get(repository.hash)

    if (store == null) {
      store = new RepositorySettingsStore(repository)

      store.onDidError(error => this.emitError(error))

      this.repositorySettingsStores.set(repository.hash, store)
    }

    return store
  }

  /** This shouldn't be called directly. See `Dispatcher`. */
  public async _loadHistory(repository: Repository): Promise<void> {
    const gitStore = this.getGitStore(repository)
    await gitStore.loadHistory()

    const state = this.getRepositoryState(repository).historyState
    let newSelection = state.selection
    const history = state.history
    const selectedSHA = state.selection.sha
    if (selectedSHA) {
      const index = history.findIndex(sha => sha === selectedSHA)
      // Our selected SHA disappeared, so clear the selection.
      if (index < 0) {
        newSelection = {
          sha: null,
          file: null,
        }
      }
    }

    if (!newSelection.sha && history.length > 0) {
      this._changeHistoryCommitSelection(repository, history[0])
      this._loadChangedFilesForCurrentSelection(repository)
    }

    this.emitUpdate()
  }

  private startAheadBehindUpdater(repository: Repository) {
    if (this.currentAheadBehindUpdater) {
      fatalError(
        `An ahead/behind updater is already active and cannot start updating on ${
          repository.name
        }`
      )

      return
    }

    const updater = new AheadBehindUpdater(repository, aheadBehindCache => {
      this.updateCompareState(repository, state => ({
        aheadBehindCache,
      }))
      this.emitUpdate()
    })

    this.currentAheadBehindUpdater = updater

    this.currentAheadBehindUpdater.start()
  }

  private stopAheadBehindUpdate() {
    const updater = this.currentAheadBehindUpdater

    if (updater) {
      updater.stop()
      this.currentAheadBehindUpdater = null
    }
  }

  /** This shouldn't be called directly. See `Dispatcher`. */
  public async _initializeCompare(
    repository: Repository,
    initialAction?: CompareAction
  ) {
    log.debug('[AppStore] initializing compare state')

    const state = this.getRepositoryState(repository)

    const branchesState = state.branchesState
    const tip = branchesState.tip
    const currentBranch = tip.kind === TipState.Valid ? tip.branch : null

    const allBranches = currentBranch
      ? branchesState.allBranches.filter(b => b.name !== currentBranch.name)
      : branchesState.allBranches
    const recentBranches = currentBranch
      ? branchesState.recentBranches.filter(b => b.name !== currentBranch.name)
      : branchesState.recentBranches

    const cachedDefaultBranch = branchesState.defaultBranch

    // only include the default branch when comparing if the user is not on the default branch
    // and it also exists in the repository
    const defaultBranch =
      currentBranch != null &&
      cachedDefaultBranch != null &&
      currentBranch.name !== cachedDefaultBranch.name
        ? cachedDefaultBranch
        : null

    this.updateCompareState(repository, state => ({
      allBranches,
      recentBranches,
      defaultBranch,
    }))

    const compareState = state.compareState

    const cachedState = compareState.formState

    const action = initialAction ? initialAction : getInitialAction(cachedState)
    this._executeCompare(repository, action)

    if (currentBranch != null && this.currentAheadBehindUpdater != null) {
      let allOtherBranches = [...recentBranches, ...allBranches]

      if (defaultBranch != null) {
        allOtherBranches = [defaultBranch, ...allOtherBranches]
      }

      this.currentAheadBehindUpdater.schedule(currentBranch, allOtherBranches)
    }
  }

  /** This shouldn't be called directly. See `Dispatcher`. */
  public async _executeCompare(
    repository: Repository,
    action: CompareAction
  ): Promise<void> {
    const gitStore = this.getGitStore(repository)
    const kind = action.kind

    if (action.kind === CompareActionKind.History) {
      await gitStore.loadHistory()

      const repoState = this.getRepositoryState(repository).historyState
      const commits = repoState.history

      this.updateCompareState(repository, state => ({
        formState: {
          kind: ComparisonView.None,
        },
        commitSHAs: commits,
      }))
      return this.emitUpdate()
    } else if (action.kind === CompareActionKind.Branch) {
      const comparisonBranch = action.branch
      const compare = await gitStore.getCompareCommits(
        comparisonBranch,
        action.mode
      )

      if (compare !== null) {
        this.updateCompareState(repository, s => ({
          formState: {
            comparisonBranch,
            kind: action.mode,
            aheadBehind: { ahead: compare.ahead, behind: compare.behind },
          },
          commitSHAs: compare.commits.map(commit => commit.sha),
        }))

        return this.emitUpdate()
      }
    } else {
      return assertNever(action, `Unknown action: ${kind}`)
    }
  }

  /** This shouldn't be called directly. See `Dispatcher`. */
  public _loadNextHistoryBatch(repository: Repository): Promise<void> {
    const gitStore = this.getGitStore(repository)
    return gitStore.loadNextHistoryBatch()
  }

  /** This shouldn't be called directly. See `Dispatcher`. */
  public async _loadChangedFilesForCurrentSelection(
    repository: Repository
  ): Promise<void> {
    const state = this.getRepositoryState(repository)
    const selection = state.historyState.selection
    const currentSHA = selection.sha
    if (!currentSHA) {
      return
    }

    const gitStore = this.getGitStore(repository)
    const changedFiles = await gitStore.performFailableOperation(() =>
      getChangedFiles(repository, currentSHA)
    )
    if (!changedFiles) {
      return
    }

    // The selection could have changed between when we started loading the
    // changed files and we finished. We might wanna store the changed files per
    // SHA/path.
    if (currentSHA !== state.historyState.selection.sha) {
      return
    }

    // if we're selecting a commit for the first time, we should select the
    // first file in the commit and render the diff immediately

    const noFileSelected = selection.file === null

    const firstFileOrDefault =
      noFileSelected && changedFiles.length ? changedFiles[0] : selection.file

    const selectionOrFirstFile = {
      file: firstFileOrDefault,
      sha: selection.sha,
    }

    this.updateHistoryState(repository, state => ({ changedFiles }))

    this.emitUpdate()

    if (selectionOrFirstFile.file) {
      this._changeHistoryFileSelection(repository, selectionOrFirstFile.file)
    }
  }

  /** This shouldn't be called directly. See `Dispatcher`. */
  public async _changeHistoryCommitSelection(
    repository: Repository,
    sha: string
  ): Promise<void> {
    this.updateHistoryState(repository, state => {
      const commitChanged = state.selection.sha !== sha
      const changedFiles = commitChanged
        ? new Array<CommittedFileChange>()
        : state.changedFiles
      const file = commitChanged ? null : state.selection.file
      const selection = { sha, file }
      const diff = null

      return { selection, changedFiles, diff }
    })
    this.emitUpdate()
  }

  /** This shouldn't be called directly. See `Dispatcher`. */
  public async _setRepositoryFilterText(text: string): Promise<void> {
    this.repositoryFilterText = text
    this.emitUpdate()
  }

  /** This shouldn't be called directly. See `Dispatcher`. */
  public async _changeHistoryFileSelection(
    repository: Repository,
    file: CommittedFileChange
  ): Promise<void> {
    this.updateHistoryState(repository, state => {
      const selection = { sha: state.selection.sha, file }
      const diff = null
      return { selection, diff }
    })
    this.emitUpdate()

    const stateBeforeLoad = this.getRepositoryState(repository)
    const sha = stateBeforeLoad.historyState.selection.sha

    if (!sha) {
      if (__DEV__) {
        throw new Error(
          "No currently selected sha yet we've been asked to switch file selection"
        )
      } else {
        return
      }
    }

    const diff = await getCommitDiff(repository, file, sha)

    const stateAfterLoad = this.getRepositoryState(repository)

    // A whole bunch of things could have happened since we initiated the diff load
    if (
      stateAfterLoad.historyState.selection.sha !==
      stateBeforeLoad.historyState.selection.sha
    ) {
      return
    }
    if (!stateAfterLoad.historyState.selection.file) {
      return
    }
    if (stateAfterLoad.historyState.selection.file.id !== file.id) {
      return
    }

    this.updateHistoryState(repository, state => {
      const selection = { sha: state.selection.sha, file }
      return { selection, diff }
    })

    this.emitUpdate()
  }

  /** This shouldn't be called directly. See `Dispatcher`. */
  public async _selectRepository(
    repository: Repository | CloningRepository | null
  ): Promise<Repository | null> {
    const previouslySelectedRepository = this.selectedRepository

    this.selectedRepository = repository

    this.emitUpdate()
    this.stopBackgroundFetching()
    this.stopPullRequestUpdater()

    if (repository == null) {
      return Promise.resolve(null)
    }

    if (!(repository instanceof Repository)) {
      return Promise.resolve(null)
    }

    localStorage.setItem(LastSelectedRepositoryIDKey, repository.id.toString())

    if (repository.missing) {
      // as the repository is no longer found on disk, cleaning this up
      // ensures we don't accidentally run any Git operations against the
      // wrong location if the user then relocates the `.git` folder elsewhere
      this.removeGitStore(repository)
      this.removeRepositorySettingsStore(repository)
      return Promise.resolve(null)
    }

    this._refreshRepository(repository)

    const gitHubRepository = repository.gitHubRepository

    if (gitHubRepository != null) {
      this._refreshIssues(gitHubRepository)
      this.loadPullRequests(repository, async () => {
        const promiseForPRs = this.pullRequestStore.fetchPullRequestsFromCache(
          gitHubRepository
        )
        const isLoading = this.pullRequestStore.isFetchingPullRequests(
          gitHubRepository
        )

        const prs = await promiseForPRs

        if (prs.length > 0) {
          this.updateBranchesState(repository, state => {
            return {
              openPullRequests: prs,
              isLoadingPullRequests: isLoading,
            }
          })
        } else {
          this._refreshPullRequests(repository)
        }

        this._updateCurrentPullRequest(repository)
        this.emitUpdate()
      })
    }

    // The selected repository could have changed while we were refreshing.
    if (this.selectedRepository !== repository) {
      return null
    }

    // "Clone in Desktop" from a cold start can trigger this twice, and
    // for edge cases where _selectRepository is re-entract, calling this here
    // ensures we clean up the existing background fetcher correctly (if set)
    this.stopBackgroundFetching()
    this.stopPullRequestUpdater()
    this.stopAheadBehindUpdate()

    this.startBackgroundFetching(repository, !previouslySelectedRepository)
    this.startPullRequestUpdater(repository)

    if (enableCompareSidebar()) {
      this.startAheadBehindUpdater(repository)
    }

    this.refreshMentionables(repository)

    this.addUpstreamRemoteIfNeeded(repository)

    return this._repositoryWithRefreshedGitHubRepository(repository)
  }

  public async _refreshIssues(repository: GitHubRepository) {
    const user = getAccountForEndpoint(this.accounts, repository.endpoint)
    if (!user) {
      return
    }

    try {
      await this._issuesStore.refreshIssues(repository, user)
    } catch (e) {
      log.warn(`Unable to fetch issues for ${repository.fullName}`, e)
    }
  }

  private stopBackgroundFetching() {
    const backgroundFetcher = this.currentBackgroundFetcher
    if (backgroundFetcher) {
      backgroundFetcher.stop()
      this.currentBackgroundFetcher = null
    }
  }

  private refreshMentionables(repository: Repository) {
    const account = getAccountForRepository(this.accounts, repository)
    if (!account) {
      return
    }

    const gitHubRepository = repository.gitHubRepository
    if (!gitHubRepository) {
      return
    }

    this.gitHubUserStore.updateMentionables(gitHubRepository, account)
  }

  private startPullRequestUpdater(repository: Repository) {
    if (this.currentPullRequestUpdater) {
      fatalError(
        `A pull request updater is already active and cannot start updating on ${
          repository.name
        }`
      )

      return
    }

    if (!repository.gitHubRepository) {
      return
    }

    const account = getAccountForRepository(this.accounts, repository)

    if (!account) {
      return
    }

    const updater = new PullRequestUpdater(
      repository,
      account,
      this.pullRequestStore
    )
    this.currentPullRequestUpdater = updater

    this.currentPullRequestUpdater.start()
  }

  private stopPullRequestUpdater() {
    const updater = this.currentPullRequestUpdater

    if (updater) {
      updater.stop()
      this.currentPullRequestUpdater = null
    }
  }

  private shouldBackgroundFetch(repository: Repository): boolean {
    const gitStore = this.getGitStore(repository)
    const lastFetched = gitStore.lastFetched

    if (!lastFetched) {
      return true
    }

    const now = new Date()
    const timeSinceFetch = now.getTime() - lastFetched.getTime()

    if (timeSinceFetch < BackgroundFetchMinimumInterval) {
      const timeInSeconds = Math.floor(timeSinceFetch / 1000)

      log.debug(
        `skipping background fetch as repository was fetched ${timeInSeconds}s ago`
      )
      return false
    }

    return true
  }

  private startBackgroundFetching(
    repository: Repository,
    withInitialSkew: boolean
  ) {
    if (this.currentBackgroundFetcher) {
      fatalError(
        `We should only have on background fetcher active at once, but we're trying to start background fetching on ${
          repository.name
        } while another background fetcher is still active!`
      )
      return
    }

    const account = getAccountForRepository(this.accounts, repository)
    if (!account) {
      return
    }

    if (!repository.gitHubRepository) {
      return
    }

    const fetcher = new BackgroundFetcher(
      repository,
      account,
      r => this.performFetch(r, account, FetchType.BackgroundTask),
      r => this.shouldBackgroundFetch(r)
    )
    fetcher.start(withInitialSkew)
    this.currentBackgroundFetcher = fetcher
  }

  /** Load the initial state for the app. */
  public async loadInitialState() {
    const [accounts, repositories] = await Promise.all([
      this.accountsStore.getAll(),
      this.repositoriesStore.getAll(),
    ])

    log.info(
      `[AppStore] loading ${repositories.length} repositories from store`
    )
    accounts.forEach(a => {
      log.info(`[AppStore] found account: ${a.login} (${a.name})`)
    })

    this.accounts = accounts
    this.repositories = repositories

    // doing this that the current user can be found by any of their email addresses
    for (const account of accounts) {
      const userAssociations: ReadonlyArray<IGitHubUser> = account.emails.map(
        email =>
          // NB: We're not using object spread here because `account` has more
          // keys than we want.
          ({
            endpoint: account.endpoint,
            email: email.email,
            login: account.login,
            avatarURL: account.avatarURL,
            name: account.name,
          })
      )

      for (const user of userAssociations) {
        this.gitHubUserStore.cacheUser(user)
      }
    }

    this.updateRepositorySelectionAfterRepositoriesChanged()

    this.sidebarWidth =
      parseInt(localStorage.getItem(sidebarWidthConfigKey) || '', 10) ||
      defaultSidebarWidth
    this.commitSummaryWidth =
      parseInt(localStorage.getItem(commitSummaryWidthConfigKey) || '', 10) ||
      defaultCommitSummaryWidth

    const confirmRepositoryRemovalValue = localStorage.getItem(
      confirmRepoRemovalKey
    )

    this.confirmRepoRemoval =
      confirmRepositoryRemovalValue === null
        ? confirmRepoRemovalDefault
        : confirmRepositoryRemovalValue === '1'

    const confirmDiscardChangesValue = localStorage.getItem(
      confirmDiscardChangesKey
    )

    this.confirmDiscardChanges =
      confirmDiscardChangesValue === null
        ? confirmDiscardChangesDefault
        : confirmDiscardChangesValue === '1'

    const externalEditorValue = await this.getSelectedExternalEditor()
    if (externalEditorValue) {
      this.selectedExternalEditor = externalEditorValue
    }

    const shellValue = localStorage.getItem(shellKey)
    this.selectedShell = shellValue ? parseShell(shellValue) : DefaultShell

    this.updateMenuItemLabels()

    const imageDiffTypeValue = localStorage.getItem(imageDiffTypeKey)
    this.imageDiffType =
      imageDiffTypeValue === null
        ? imageDiffTypeDefault
        : parseInt(imageDiffTypeValue)

    this.emitUpdateNow()

    this.accountsStore.refresh()
  }

  private async getSelectedExternalEditor(): Promise<ExternalEditor | null> {
    const externalEditorValue = localStorage.getItem(externalEditorKey)
    if (externalEditorValue) {
      const value = parse(externalEditorValue)
      if (value) {
        return value
      }
    }

    const editors = await getAvailableEditors()
    if (editors.length) {
      const value = editors[0].editor
      // store this value to avoid the lookup next time
      localStorage.setItem(externalEditorKey, value)
      return value
    }

    return null
  }

  /**
   * Update menu labels for editor, shell, and pull requests.
   */
  private updateMenuItemLabels(repository?: Repository) {
    const editorLabel = this.selectedExternalEditor
      ? `Open in ${this.selectedExternalEditor}`
      : undefined

    const prLabel = repository
      ? this.getPullRequestLabel(repository)
      : undefined

    updatePreferredAppMenuItemLabels({
      editor: editorLabel,
      pullRequestLabel: prLabel,
      shell: `Open in ${this.selectedShell}`,
    })
  }

  private getPullRequestLabel(repository: Repository) {
    const githubRepository = repository.gitHubRepository
    const defaultPRLabel = __DARWIN__
      ? 'Create Pull Request'
      : 'Create &pull request'

    if (!githubRepository) {
      return defaultPRLabel
    }

    const repositoryState = this.repositoryState.get(repository.hash)

    if (!repositoryState) {
      return defaultPRLabel
    }

    const branchState = repositoryState.branchesState

    if (!branchState.currentPullRequest) {
      return defaultPRLabel
    }

    return __DARWIN__ ? 'Show Pull Request' : 'Show &pull request'
  }

  private updateRepositorySelectionAfterRepositoriesChanged() {
    const selectedRepository = this.selectedRepository
    let newSelectedRepository: Repository | CloningRepository | null = this
      .selectedRepository
    if (selectedRepository) {
      const r =
        this.repositories.find(
          r =>
            r.constructor === selectedRepository.constructor &&
            r.id === selectedRepository.id
        ) || null

      newSelectedRepository = r
    }

    if (newSelectedRepository === null && this.repositories.length > 0) {
      const lastSelectedID = parseInt(
        localStorage.getItem(LastSelectedRepositoryIDKey) || '',
        10
      )
      if (lastSelectedID && !isNaN(lastSelectedID)) {
        newSelectedRepository =
          this.repositories.find(r => r.id === lastSelectedID) || null
      }

      if (!newSelectedRepository) {
        newSelectedRepository = this.repositories[0]
      }
    }

    const repositoryChanged =
      (selectedRepository &&
        newSelectedRepository &&
        selectedRepository.hash !== newSelectedRepository.hash) ||
      (selectedRepository && !newSelectedRepository) ||
      (!selectedRepository && newSelectedRepository)
    if (repositoryChanged) {
      this._selectRepository(newSelectedRepository)
      this.emitUpdate()
    }
  }

  /** This shouldn't be called directly. See `Dispatcher`. */
  public async _loadStatus(
    repository: Repository,
    clearPartialState: boolean = false
  ): Promise<void> {
    const gitStore = this.getGitStore(repository)
    const status = await gitStore.loadStatus()

    if (!status) {
      return
    }

    this.updateChangesState(repository, state => {
      // Populate a map for all files in the current working directory state
      const filesByID = new Map<string, WorkingDirectoryFileChange>()
      state.workingDirectory.files.forEach(f => filesByID.set(f.id, f))

      // Attempt to preserve the selection state for each file in the new
      // working directory state by looking at the current files
      const mergedFiles = status.workingDirectory.files
        .map(file => {
          const existingFile = filesByID.get(file.id)
          if (existingFile) {
            if (clearPartialState) {
              if (
                existingFile.selection.getSelectionType() ===
                DiffSelectionType.Partial
              ) {
                return file.withIncludeAll(false)
              }
            }

            return file.withSelection(existingFile.selection)
          } else {
            return file
          }
        })
        .sort((x, y) => caseInsensitiveCompare(x.path, y.path))

      const workingDirectory = WorkingDirectoryStatus.fromFiles(mergedFiles)

      let selectedFileID = state.selectedFileID
      const matchedFile = mergedFiles.find(x => x.id === selectedFileID)

      // Select the first file if we don't have anything selected.
      if ((!selectedFileID || !matchedFile) && mergedFiles.length) {
        selectedFileID = mergedFiles[0].id || null
      }

      // The file selection could have changed if the previously selected file
      // is no longer selectable (it was reverted or committed) but if it hasn't
      // changed we can reuse the diff.
      const sameSelectedFileExists = state.selectedFileID
        ? workingDirectory.findFileWithID(state.selectedFileID)
        : null
      const diff = sameSelectedFileExists ? state.diff : null
      return { workingDirectory, selectedFileID, diff }
    })
    this.emitUpdate()

    this.updateChangesDiffForCurrentSelection(repository)
  }

  /** This shouldn't be called directly. See `Dispatcher`. */
  public async _changeRepositorySection(
    repository: Repository,
    selectedSection: RepositorySection
  ): Promise<void> {
    this.updateRepositoryState(repository, state => ({ selectedSection }))
    this.emitUpdate()

    if (selectedSection === RepositorySection.History) {
      return this.refreshHistorySection(repository)
    } else if (selectedSection === RepositorySection.Changes) {
      return this.refreshChangesSection(repository, {
        includingStatus: true,
        clearPartialState: false,
      })
    }
  }

  /** This shouldn't be called directly. See `Dispatcher`. */
  public async _changeChangesSelection(
    repository: Repository,
    selectedFile: WorkingDirectoryFileChange | null
  ): Promise<void> {
    this.updateChangesState(repository, state => ({
      selectedFileID: selectedFile ? selectedFile.id : null,
      diff: null,
    }))
    this.emitUpdate()

    this.updateChangesDiffForCurrentSelection(repository)
  }

  /**
   * Loads or re-loads (refreshes) the diff for the currently selected file
   * in the working directory. This operation is a noop if there's no currently
   * selected file.
   */
  private async updateChangesDiffForCurrentSelection(
    repository: Repository
  ): Promise<void> {
    const stateBeforeLoad = this.getRepositoryState(repository)
    const changesStateBeforeLoad = stateBeforeLoad.changesState
    const selectedFileIDBeforeLoad = changesStateBeforeLoad.selectedFileID
    if (!selectedFileIDBeforeLoad) {
      return
    }

    const selectedFileBeforeLoad = changesStateBeforeLoad.workingDirectory.findFileWithID(
      selectedFileIDBeforeLoad
    )
    if (!selectedFileBeforeLoad) {
      return
    }

    const diff = await getWorkingDirectoryDiff(
      repository,
      selectedFileBeforeLoad
    )

    const stateAfterLoad = this.getRepositoryState(repository)
    const changesState = stateAfterLoad.changesState
    const selectedFileID = changesState.selectedFileID

    // A different file could have been selected while we were loading the diff
    // in which case we no longer care about the diff we just loaded.
    if (!selectedFileID) {
      return
    }
    if (selectedFileID !== selectedFileIDBeforeLoad) {
      return
    }

    const currentlySelectedFile = changesState.workingDirectory.findFileWithID(
      selectedFileID
    )
    if (!currentlySelectedFile) {
      return
    }

    const selectableLines = new Set<number>()
    if (diff.kind === DiffType.Text) {
      // The diff might have changed dramatically since last we loaded it.
      // Ideally we would be more clever about validating that any partial
      // selection state is still valid by ensuring that selected lines still
      // exist but for now we'll settle on just updating the selectable lines
      // such that any previously selected line which now no longer exists or
      // has been turned into a context line isn't still selected.
      diff.hunks.forEach(h => {
        h.lines.forEach((line, index) => {
          if (line.isIncludeableLine()) {
            selectableLines.add(h.unifiedDiffStart + index)
          }
        })
      })
    }

    const newSelection = currentlySelectedFile.selection.withSelectableLines(
      selectableLines
    )
    const selectedFile = currentlySelectedFile.withSelection(newSelection)
    const updatedFiles = changesState.workingDirectory.files.map(
      f => (f.id === selectedFile.id ? selectedFile : f)
    )
    const workingDirectory = WorkingDirectoryStatus.fromFiles(updatedFiles)

    this.updateChangesState(repository, state => ({ diff, workingDirectory }))
    this.emitUpdate()
  }

  /** This shouldn't be called directly. See `Dispatcher`. */
  public async _commitIncludedChanges(
    repository: Repository,
    summary: string,
    description: string | null,
    trailers?: ReadonlyArray<ITrailer>
  ): Promise<boolean> {
    const state = this.getRepositoryState(repository)
    const files = state.changesState.workingDirectory.files
    const selectedFiles = files.filter(file => {
      return file.selection.getSelectionType() !== DiffSelectionType.None
    })

    const gitStore = this.getGitStore(repository)

    const result = await this.isCommitting(repository, () => {
      return gitStore.performFailableOperation(async () => {
        const message = await formatCommitMessage(
          repository,
          summary,
          description,
          trailers
        )
        return createCommit(repository, message, selectedFiles)
      })
    })

    if (result) {
      this.statsStore.recordCommit()

      const includedPartialSelections = files.some(
        file => file.selection.getSelectionType() === DiffSelectionType.Partial
      )
      if (includedPartialSelections) {
        this.statsStore.recordPartialCommit()
      }

      if (trailers != null && trailers.some(isCoAuthoredByTrailer)) {
        this.statsStore.recordCoAuthoredCommit()
      }

      await this._refreshRepository(repository)
      await this.refreshChangesSection(repository, {
        includingStatus: true,
        clearPartialState: true,
      })
    }

    return result || false
  }

  /** This shouldn't be called directly. See `Dispatcher`. */
  public _changeFileIncluded(
    repository: Repository,
    file: WorkingDirectoryFileChange,
    include: boolean
  ): Promise<void> {
    const selection = include
      ? file.selection.withSelectAll()
      : file.selection.withSelectNone()
    this.updateWorkingDirectoryFileSelection(repository, file, selection)
    return Promise.resolve()
  }

  /** This shouldn't be called directly. See `Dispatcher`. */
  public _changeFileLineSelection(
    repository: Repository,
    file: WorkingDirectoryFileChange,
    diffSelection: DiffSelection
  ): Promise<void> {
    this.updateWorkingDirectoryFileSelection(repository, file, diffSelection)
    return Promise.resolve()
  }

  /**
   * Updates the selection for the given file in the working directory state and
   * emits an update event.
   */
  private updateWorkingDirectoryFileSelection(
    repository: Repository,
    file: WorkingDirectoryFileChange,
    selection: DiffSelection
  ) {
    this.updateChangesState(repository, state => {
      const newFiles = state.workingDirectory.files.map(
        f => (f.id === file.id ? f.withSelection(selection) : f)
      )

      const workingDirectory = WorkingDirectoryStatus.fromFiles(newFiles)
      const diff = state.selectedFileID ? state.diff : null
      return { workingDirectory, diff }
    })

    this.emitUpdate()
  }

  /** This shouldn't be called directly. See `Dispatcher`. */
  public _changeIncludeAllFiles(
    repository: Repository,
    includeAll: boolean
  ): Promise<void> {
    this.updateChangesState(repository, state => {
      const workingDirectory = state.workingDirectory.withIncludeAllFiles(
        includeAll
      )
      return { workingDirectory }
    })

    this.emitUpdate()

    return Promise.resolve()
  }

  /** This shouldn't be called directly. See `Dispatcher`. */
  public async _refreshRepository(repository: Repository): Promise<void> {
    if (repository.missing) {
      return
    }

    const state = this.getRepositoryState(repository)
    const gitStore = this.getGitStore(repository)

    // When refreshing we *always* check the status so that we can update the
    // changes indicator in the tab bar. But we only load History if it's
    // selected.
    await Promise.all([this._loadStatus(repository), gitStore.loadBranches()])

    const section = state.selectedSection
    let refreshSectionPromise: Promise<void>

    if (section === RepositorySection.History) {
      refreshSectionPromise = this.refreshHistorySection(repository)
    } else if (section === RepositorySection.Changes) {
      refreshSectionPromise = this.refreshChangesSection(repository, {
        includingStatus: false,
        clearPartialState: false,
      })
    } else {
      return assertNever(section, `Unknown section: ${section}`)
    }

    await Promise.all([
      gitStore.loadRemotes(),
      gitStore.updateLastFetched(),
      this.refreshAuthor(repository),
      gitStore.loadContextualCommitMessage(),
      refreshSectionPromise,
    ])

    this._updateCurrentPullRequest(repository)
    this.updateMenuItemLabels(repository)
    this._initializeCompare(repository)
  }

  /**
   * Refresh all the data for the Changes section.
   *
   * This will be called automatically when appropriate.
   */
  private async refreshChangesSection(
    repository: Repository,
    options: { includingStatus: boolean; clearPartialState: boolean }
  ): Promise<void> {
    if (options.includingStatus) {
      await this._loadStatus(repository, options.clearPartialState)
    }

    const gitStore = this.getGitStore(repository)
    const state = this.getRepositoryState(repository)

    if (state.branchesState.tip.kind === TipState.Valid) {
      const currentBranch = state.branchesState.tip.branch
      await gitStore.loadLocalCommits(currentBranch)
    } else if (state.branchesState.tip.kind === TipState.Unborn) {
      await gitStore.loadLocalCommits(null)
    }
  }

  /**
   * Refresh all the data for the History section.
   *
   * This will be called automatically when appropriate.
   */
  private async refreshHistorySection(repository: Repository): Promise<void> {
    const gitStore = this.getGitStore(repository)
    const state = this.getRepositoryState(repository)
    const tip = state.branchesState.tip

    if (tip.kind === TipState.Valid) {
      await gitStore.loadLocalCommits(tip.branch)
    }

    return this._loadHistory(repository)
  }

  private async refreshAuthor(repository: Repository): Promise<void> {
    const gitStore = this.getGitStore(repository)
    const commitAuthor =
      (await gitStore.performFailableOperation(() =>
        getAuthorIdentity(repository)
      )) || null

    this.updateRepositoryState(repository, state => ({ commitAuthor }))
    this.emitUpdate()
  }

  /** This shouldn't be called directly. See `Dispatcher`. */
  public async _showPopup(popup: Popup): Promise<void> {
    this._closePopup()

    // Always close the app menu when showing a pop up. This is only
    // applicable on Windows where we draw a custom app menu.
    this._closeFoldout(FoldoutType.AppMenu)

    this.currentPopup = popup
    this.emitUpdate()
  }

  /** This shouldn't be called directly. See `Dispatcher`. */
  public _closePopup(): Promise<void> {
    const currentPopup = this.currentPopup
    if (currentPopup == null) {
      return Promise.resolve()
    }

    if (currentPopup.type === PopupType.CloneRepository) {
      this._completeOpenInDesktop(() => Promise.resolve(null))
    }

    this.currentPopup = null
    this.emitUpdate()

    return Promise.resolve()
  }

  /** This shouldn't be called directly. See `Dispatcher`. */
  public async _showFoldout(foldout: Foldout): Promise<void> {
    this.currentFoldout = foldout
    this.emitUpdate()
  }

  /** This shouldn't be called directly. See `Dispatcher`. */
  public async _closeCurrentFoldout(): Promise<void> {
    if (this.currentFoldout == null) {
      return
    }

    this.currentFoldout = null
    this.emitUpdate()
  }

  /** This shouldn't be called directly. See `Dispatcher`. */
  public async _closeFoldout(foldout: FoldoutType): Promise<void> {
    if (this.currentFoldout == null) {
      return
    }

    if (foldout !== undefined && this.currentFoldout.type !== foldout) {
      return
    }

    this.currentFoldout = null
    this.emitUpdate()
  }

  /** This shouldn't be called directly. See `Dispatcher`. */
  public async _createBranch(
    repository: Repository,
    name: string,
    startPoint?: string
  ): Promise<Repository> {
    const gitStore = this.getGitStore(repository)
    const branch = await gitStore.performFailableOperation(() =>
      createBranch(repository, name, startPoint)
    )

    if (branch == null) {
      return repository
    }

    return await this._checkoutBranch(repository, branch)
  }

  private updateCheckoutProgress(
    repository: Repository,
    checkoutProgress: ICheckoutProgress | null
  ) {
    this.updateRepositoryState(repository, state => ({ checkoutProgress }))

    if (this.selectedRepository === repository) {
      this.emitUpdate()
    }
  }

  private getLocalBranch(
    repository: Repository,
    branch: string
  ): Branch | null {
    const gitStore = this.getGitStore(repository)
    return (
      gitStore.allBranches.find(b => b.nameWithoutRemote === branch) || null
    )
  }

  /** This shouldn't be called directly. See `Dispatcher`. */
  public async _checkoutBranch(
    repository: Repository,
    branch: Branch | string
  ): Promise<Repository> {
    const gitStore = this.getGitStore(repository)
    const kind = 'checkout'

    const foundBranch =
      typeof branch === 'string'
        ? this.getLocalBranch(repository, branch)
        : branch

    if (foundBranch == null) {
      return repository
    }

    await this.withAuthenticatingUser(repository, (repository, account) =>
      gitStore.performFailableOperation(() =>
        checkoutBranch(repository, account, foundBranch, progress => {
          this.updateCheckoutProgress(repository, progress)
        })
      )
    )

    try {
      this.updateCheckoutProgress(repository, {
        kind,
        title: __DARWIN__ ? 'Refreshing Repository' : 'Refreshing repository',
        value: 1,
        targetBranch: foundBranch.name,
      })

      await this._refreshRepository(repository)
    } finally {
      this.updateCheckoutProgress(repository, null)
      this._initializeCompare(repository, { kind: CompareActionKind.History })
    }

    return repository
  }

  /** This shouldn't be called directly. See `Dispatcher`. */
  public async _repositoryWithRefreshedGitHubRepository(
    repository: Repository
  ): Promise<Repository> {
    const oldGitHubRepository = repository.gitHubRepository

    const matchedGitHubRepository = await this.matchGitHubRepository(repository)
    if (!matchedGitHubRepository) {
      // TODO: We currently never clear GitHub repository associations (see
      // https://github.com/desktop/desktop/issues/1144). So we can bail early
      // at this point.
      return repository
    }

    // This is the repository with the GitHub repository as matched. It's not
    // ideal because the GitHub repository hasn't been fetched from the API yet
    // and so it is incomplete. But if we _can't_ fetch it from the API, it's
    // better than nothing.
    const skeletonOwner = new Owner(
      matchedGitHubRepository.owner,
      matchedGitHubRepository.endpoint,
      null
    )
    const skeletonGitHubRepository = new GitHubRepository(
      matchedGitHubRepository.name,
      skeletonOwner,
      null
    )
    const skeletonRepository = new Repository(
      repository.path,
      repository.id,
      skeletonGitHubRepository,
      repository.missing
    )

    const account = getAccountForEndpoint(
      this.accounts,
      matchedGitHubRepository.endpoint
    )
    if (!account) {
      // If the repository given to us had a GitHubRepository instance we want
      // to try to preserve that if possible since the updated GitHubRepository
      // instance won't have any API information while the previous one might.
      // We'll only swap it out if the endpoint has changed in which case the
      // old API information will be invalid anyway.
      if (
        !oldGitHubRepository ||
        matchedGitHubRepository.endpoint !== oldGitHubRepository.endpoint
      ) {
        return skeletonRepository
      }

      return repository
    }

    const api = API.fromAccount(account)
    const apiRepo = await api.fetchRepository(
      matchedGitHubRepository.owner,
      matchedGitHubRepository.name
    )

    if (!apiRepo) {
      // This is the same as above. If the request fails, we wanna preserve the
      // existing GitHub repository info. But if we didn't have a GitHub
      // repository already or the endpoint changed, the skeleton repository is
      // better than nothing.
      if (
        !oldGitHubRepository ||
        matchedGitHubRepository.endpoint !== oldGitHubRepository.endpoint
      ) {
        return skeletonRepository
      }

      return repository
    }

    const endpoint = matchedGitHubRepository.endpoint
    return this.repositoriesStore.updateGitHubRepository(
      repository,
      endpoint,
      apiRepo
    )
  }

  private async matchGitHubRepository(
    repository: Repository
  ): Promise<IMatchedGitHubRepository | null> {
    const remote = await getDefaultRemote(repository)
    return remote ? matchGitHubRepository(this.accounts, remote.url) : null
  }

  /** This shouldn't be called directly. See `Dispatcher`. */
  public _pushError(error: Error): Promise<void> {
    const newErrors = Array.from(this.errors)
    newErrors.push(error)
    this.errors = newErrors
    this.emitUpdate()

    return Promise.resolve()
  }

  /** This shouldn't be called directly. See `Dispatcher`. */
  public _clearError(error: Error): Promise<void> {
    this.errors = this.errors.filter(e => e !== error)
    this.emitUpdate()

    return Promise.resolve()
  }

  /** This shouldn't be called directly. See `Dispatcher`. */
  public async _renameBranch(
    repository: Repository,
    branch: Branch,
    newName: string
  ): Promise<void> {
    const gitStore = this.getGitStore(repository)
    await gitStore.performFailableOperation(() =>
      renameBranch(repository, branch, newName)
    )

    return this._refreshRepository(repository)
  }

  /** This shouldn't be called directly. See `Dispatcher`. */
  public async _deleteBranch(
    repository: Repository,
    branch: Branch,
    includeRemote: boolean
  ): Promise<void> {
    return this.withAuthenticatingUser(repository, async (repo, account) => {
      const defaultBranch = this.getRepositoryState(repository).branchesState
        .defaultBranch
      if (!defaultBranch) {
        throw new Error(`No default branch!`)
      }

      const gitStore = this.getGitStore(repository)

      await gitStore.performFailableOperation(() =>
        checkoutBranch(repository, account, defaultBranch)
      )
      await gitStore.performFailableOperation(() =>
        deleteBranch(repository, branch, account, includeRemote)
      )

      return this._refreshRepository(repository)
    })
  }

  private updatePushPullFetchProgress(
    repository: Repository,
    pushPullFetchProgress: Progress | null
  ) {
    this.updateRepositoryState(repository, state => ({ pushPullFetchProgress }))

    if (this.selectedRepository === repository) {
      this.emitUpdate()
    }
  }

  public async _push(repository: Repository): Promise<void> {
    return this.withAuthenticatingUser(repository, (repository, account) => {
      return this.performPush(repository, account)
    })
  }

  private async performPush(
    repository: Repository,
    account: IGitAccount | null
  ): Promise<void> {
    const gitStore = this.getGitStore(repository)
    const remote = gitStore.remote
    if (!remote) {
      this._showPopup({ type: PopupType.PublishRepository, repository })
      return
    }

    return this.withPushPull(repository, async () => {
      const state = this.getRepositoryState(repository)
      if (state.branchesState.tip.kind === TipState.Unborn) {
        throw new Error('The current branch is unborn.')
      }

      if (state.branchesState.tip.kind === TipState.Detached) {
        throw new Error('The current repository is in a detached HEAD state.')
      }

      if (state.branchesState.tip.kind === TipState.Valid) {
        const branch = state.branchesState.tip.branch

        const pushTitle = `Pushing to ${remote.name}`

        // Emit an initial progress even before our push begins
        // since we're doing some work to get remotes up front.
        this.updatePushPullFetchProgress(repository, {
          kind: 'push',
          title: pushTitle,
          value: 0,
          remote: remote.name,
          branch: branch.name,
        })

        // Let's say that a push takes roughly twice as long as a fetch,
        // this is of course highly inaccurate.
        let pushWeight = 2.5
        let fetchWeight = 1

        // Let's leave 10% at the end for refreshing
        const refreshWeight = 0.1

        // Scale pull and fetch weights to be between 0 and 0.9.
        const scale = 1 / (pushWeight + fetchWeight) * (1 - refreshWeight)

        pushWeight *= scale
        fetchWeight *= scale

        const retryAction: RetryAction = {
          type: RetryActionType.Push,
          repository,
        }
        await gitStore.performFailableOperation(
          async () => {
            await pushRepo(
              repository,
              account,
              remote.name,
              branch.name,
              branch.upstreamWithoutRemote,
              progress => {
                this.updatePushPullFetchProgress(repository, {
                  ...progress,
                  title: pushTitle,
                  value: pushWeight * progress.value,
                })
              }
            )

            await gitStore.fetchRemotes(
              account,
              [remote],
              false,
              fetchProgress => {
                this.updatePushPullFetchProgress(repository, {
                  ...fetchProgress,
                  value: pushWeight + fetchProgress.value * fetchWeight,
                })
              }
            )

            const refreshTitle = __DARWIN__
              ? 'Refreshing Repository'
              : 'Refreshing repository'
            const refreshStartProgress = pushWeight + fetchWeight

            this.updatePushPullFetchProgress(repository, {
              kind: 'generic',
              title: refreshTitle,
              value: refreshStartProgress,
            })

            await this._refreshRepository(repository)

            this.updatePushPullFetchProgress(repository, {
              kind: 'generic',
              title: refreshTitle,
              description: 'Fast-forwarding branches',
              value: refreshStartProgress + refreshWeight * 0.5,
            })

            await this.fastForwardBranches(repository)
          },
          { retryAction }
        )

        this.updatePushPullFetchProgress(repository, null)

        const prUpdater = this.currentPullRequestUpdater
        if (prUpdater) {
          const state = this.getRepositoryState(repository)
          const currentPR = state.branchesState.currentPullRequest
          const gitHubRepository = repository.gitHubRepository

          if (currentPR && gitHubRepository) {
            prUpdater.didPushPullRequest(currentPR)
          }
        }
      }
    })
  }

  private async isCommitting(
    repository: Repository,
    fn: () => Promise<boolean | undefined>
  ): Promise<boolean | undefined> {
    const state = this.getRepositoryState(repository)
    // ensure the user doesn't try and commit again
    if (state.isCommitting) {
      return
    }

    this.updateRepositoryState(repository, state => ({ isCommitting: true }))
    this.emitUpdate()

    try {
      return await fn()
    } finally {
      this.updateRepositoryState(repository, state => ({ isCommitting: false }))
      this.emitUpdate()
    }
  }

  private async withPushPull(
    repository: Repository,
    fn: () => Promise<void>
  ): Promise<void> {
    const state = this.getRepositoryState(repository)
    // Don't allow concurrent network operations.
    if (state.isPushPullFetchInProgress) {
      return
    }

    this.updateRepositoryState(repository, state => ({
      isPushPullFetchInProgress: true,
    }))
    this.emitUpdate()

    try {
      await fn()
    } finally {
      this.updateRepositoryState(repository, state => ({
        isPushPullFetchInProgress: false,
      }))
      this.emitUpdate()
    }
  }

  public async _pull(repository: Repository): Promise<void> {
    return this.withAuthenticatingUser(repository, (repository, account) => {
      return this.performPull(repository, account)
    })
  }

  /** This shouldn't be called directly. See `Dispatcher`. */
  private async performPull(
    repository: Repository,
    account: IGitAccount | null
  ): Promise<void> {
    return this.withPushPull(repository, async () => {
      const gitStore = this.getGitStore(repository)
      const remote = gitStore.remote

      if (!remote) {
        throw new Error('The repository has no remotes.')
      }

      const state = this.getRepositoryState(repository)
      const tip = state.branchesState.tip

      if (tip.kind === TipState.Unborn) {
        throw new Error('The current branch is unborn.')
      }

      if (tip.kind === TipState.Detached) {
        throw new Error('The current repository is in a detached HEAD state.')
      }

      if (tip.kind === TipState.Valid) {
        let mergeBase: string | null = null
        if (tip.branch.upstream) {
          mergeBase = await getMergeBase(
            repository,
            tip.branch.name,
            tip.branch.upstream
          )
        }

        const title = `Pulling ${remote.name}`
        const kind = 'pull'
        this.updatePushPullFetchProgress(repository, {
          kind,
          title,
          value: 0,
          remote: remote.name,
        })

        try {
          // Let's say that a pull takes twice as long as a fetch,
          // this is of course highly inaccurate.
          let pullWeight = 2
          let fetchWeight = 1

          // Let's leave 10% at the end for refreshing
          const refreshWeight = 0.1

          // Scale pull and fetch weights to be between 0 and 0.9.
          const scale = 1 / (pullWeight + fetchWeight) * (1 - refreshWeight)

          pullWeight *= scale
          fetchWeight *= scale

          const retryAction: RetryAction = {
            type: RetryActionType.Pull,
            repository,
          }
          await gitStore.performFailableOperation(
            () =>
              pullRepo(repository, account, remote.name, progress => {
                this.updatePushPullFetchProgress(repository, {
                  ...progress,
                  value: progress.value * pullWeight,
                })
              }),
            { retryAction }
          )

          const refreshStartProgress = pullWeight + fetchWeight
          const refreshTitle = __DARWIN__
            ? 'Refreshing Repository'
            : 'Refreshing repository'

          this.updatePushPullFetchProgress(repository, {
            kind: 'generic',
            title: refreshTitle,
            value: refreshStartProgress,
          })

          if (mergeBase) {
            await gitStore.reconcileHistory(mergeBase)
          }

          await this._refreshRepository(repository)

          this.updatePushPullFetchProgress(repository, {
            kind: 'generic',
            title: refreshTitle,
            description: 'Fast-forwarding branches',
            value: refreshStartProgress + refreshWeight * 0.5,
          })

          await this.fastForwardBranches(repository)
        } finally {
          this.updatePushPullFetchProgress(repository, null)
        }
      }
    })
  }

  private async fastForwardBranches(repository: Repository) {
    const state = this.getRepositoryState(repository)
    const branches = state.branchesState.allBranches

    const tip = state.branchesState.tip
    const currentBranchName =
      tip.kind === TipState.Valid ? tip.branch.name : null

    // A branch is only eligible for being fast forwarded if:
    //  1. It's local.
    //  2. It's not the current branch.
    //  3. It has an upstream.
    //  4. It's not ahead of its upstream.
    const eligibleBranches = branches.filter(b => {
      return (
        b.type === BranchType.Local &&
        b.name !== currentBranchName &&
        b.upstream
      )
    })

    if (eligibleBranches.length >= FastForwardBranchesThreshold) {
      log.info(
        `skipping fast-forward work because there are ${
          eligibleBranches.length
        } local branches - this will run again when there are less than ${FastForwardBranchesThreshold} local branches tracking remotes`
      )
      return
    }

    for (const branch of eligibleBranches) {
      const aheadBehind = await getBranchAheadBehind(repository, branch)
      if (!aheadBehind) {
        continue
      }

      const { ahead, behind } = aheadBehind
      if (ahead === 0 && behind > 0) {
        // At this point we're guaranteed this is non-null since we've filtered
        // out any branches will null upstreams above when creating
        // `eligibleBranches`.
        const upstreamRef = branch.upstream!
        const localRef = formatAsLocalRef(branch.name)
        await updateRef(
          repository,
          localRef,
          branch.tip.sha,
          upstreamRef,
          'pull: Fast-forward'
        )
      }
    }
  }

  /** This shouldn't be called directly. See `Dispatcher`. */
  public async _publishRepository(
    repository: Repository,
    name: string,
    description: string,
    private_: boolean,
    account: Account,
    org: IAPIUser | null
  ): Promise<Repository> {
    const api = API.fromAccount(account)
    const apiRepository = await api.createRepository(
      org,
      name,
      description,
      private_
    )

    const gitStore = this.getGitStore(repository)
    await gitStore.performFailableOperation(() =>
      addRemote(repository, 'origin', apiRepository.clone_url)
    )
    await gitStore.loadRemotes()

    // skip pushing if the current branch is a detached HEAD or the repository
    // is unborn
    if (gitStore.tip.kind === TipState.Valid) {
      await this.performPush(repository, account)
    }

    return this._repositoryWithRefreshedGitHubRepository(repository)
  }

  private getAccountForRemoteURL(remote: string): IGitAccount | null {
    const gitHubRepository = matchGitHubRepository(this.accounts, remote)
    if (gitHubRepository) {
      const account = getAccountForEndpoint(
        this.accounts,
        gitHubRepository.endpoint
      )
      if (account) {
        const hasValidToken =
          account.token.length > 0 ? 'has token' : 'empty token'
        log.info(
          `[AppStore.getAccountForRemoteURL] account found for remote: ${remote} - ${
            account.login
          } (${hasValidToken})`
        )
        return account
      }
    }

    const hostname = getGenericHostname(remote)
    const username = getGenericUsername(hostname)
    if (username != null) {
      log.info(
        `[AppStore.getAccountForRemoteURL] found generic credentials for '${hostname}' and '${username}'`
      )
      return { login: username, endpoint: hostname }
    }

    log.info(
      `[AppStore.getAccountForRemoteURL] no generic credentials found for '${remote}'`
    )

    return null
  }

  /** This shouldn't be called directly. See `Dispatcher`. */
  public _clone(
    url: string,
    path: string,
    options?: { branch?: string }
  ): { promise: Promise<boolean>; repository: CloningRepository } {
    const account = this.getAccountForRemoteURL(url)
    const promise = this.cloningRepositoriesStore.clone(url, path, {
      ...options,
      account,
    })
    const repository = this.cloningRepositoriesStore.repositories.find(
      r => r.url === url && r.path === path
    )!

    return { promise, repository }
  }

  public _removeCloningRepository(repository: CloningRepository) {
    this.cloningRepositoriesStore.remove(repository)
  }

  public async _discardChanges(
    repository: Repository,
    files: ReadonlyArray<WorkingDirectoryFileChange>
  ) {
    const gitStore = this.getGitStore(repository)
    await gitStore.discardChanges(files)

    return this._refreshRepository(repository)
  }

  public async _undoCommit(
    repository: Repository,
    commit: Commit
  ): Promise<void> {
    const gitStore = this.getGitStore(repository)

    await gitStore.undoCommit(commit)

    const state = this.getRepositoryState(repository)
    const selectedCommit = state.historyState.selection.sha

    if (selectedCommit === commit.sha) {
      // clear the selection of this commit in the history view
      this.updateHistoryState(repository, state => {
        const selection = { sha: null, file: null }
        return { selection }
      })
    }

    return this._refreshRepository(repository)
  }

  /**
   * Fetch a specific refspec for the repository.
   *
   * As this action is required to complete when viewing a Pull Request from
   * a fork, it does not opt-in to checks that prevent multiple concurrent
   * network actions. This might require some rework in the future to chain
   * these actions.
   *
   */
  public async _fetchRefspec(
    repository: Repository,
    refspec: string
  ): Promise<void> {
    return this.withAuthenticatingUser(
      repository,
      async (repository, account) => {
        const gitStore = this.getGitStore(repository)
        await gitStore.fetchRefspec(account, refspec)

        return this._refreshRepository(repository)
      }
    )
  }

  /**
   * Fetch all relevant remotes in the the repository.
   *
   * See gitStore.fetch for more details.
   *
   * Note that this method will not perform the fetch of the specified remote
   * if _any_ fetches or pulls are currently in-progress.
   */
  public _fetch(repository: Repository, fetchType: FetchType): Promise<void> {
    return this.withAuthenticatingUser(repository, (repository, account) => {
      return this.performFetch(repository, account, fetchType)
    })
  }

  /**
   * Fetch a particular remote in a repository.
   *
   * Note that this method will not perform the fetch of the specified remote
   * if _any_ fetches or pulls are currently in-progress.
   */
  private _fetchRemote(
    repository: Repository,
    remote: IRemote,
    fetchType: FetchType
  ): Promise<void> {
    return this.withAuthenticatingUser(repository, (repository, account) => {
      return this.performFetch(repository, account, fetchType, [remote])
    })
  }

  /**
   * Fetch all relevant remotes or one or more given remotes in the repository.
   *
   * @param remotes Optional, one or more remotes to fetch if undefined all
   *                relevant remotes will be fetched. See gitStore.fetch for
   *                more detail on what constitutes a relevant remote.
   */
  private async performFetch(
    repository: Repository,
    account: IGitAccount | null,
    fetchType: FetchType,
    remotes?: IRemote[]
  ): Promise<void> {
    await this.withPushPull(repository, async () => {
      const gitStore = this.getGitStore(repository)

      try {
        const fetchWeight = 0.9
        const refreshWeight = 0.1
        const isBackgroundTask = fetchType === FetchType.BackgroundTask

        const progressCallback = (progress: IFetchProgress) => {
          this.updatePushPullFetchProgress(repository, {
            ...progress,
            value: progress.value * fetchWeight,
          })
        }

        if (remotes === undefined) {
          await gitStore.fetch(account, isBackgroundTask, progressCallback)
        } else {
          await gitStore.fetchRemotes(
            account,
            remotes,
            isBackgroundTask,
            progressCallback
          )
        }

        const refreshTitle = __DARWIN__
          ? 'Refreshing Repository'
          : 'Refreshing repository'

        this.updatePushPullFetchProgress(repository, {
          kind: 'generic',
          title: refreshTitle,
          value: fetchWeight,
        })

        await this._refreshRepository(repository)

        this.updatePushPullFetchProgress(repository, {
          kind: 'generic',
          title: refreshTitle,
          description: 'Fast-forwarding branches',
          value: fetchWeight + refreshWeight * 0.5,
        })

        await this.fastForwardBranches(repository)
      } finally {
        this.updatePushPullFetchProgress(repository, null)

        if (fetchType === FetchType.UserInitiatedTask) {
          this._refreshPullRequests(repository)
          if (repository.gitHubRepository != null) {
            this._refreshIssues(repository.gitHubRepository)
          }
        }
      }
    })
  }

  public _endWelcomeFlow(): Promise<void> {
    this.showWelcomeFlow = false

    this.emitUpdate()

    markWelcomeFlowComplete()

    return Promise.resolve()
  }

  public _setSidebarWidth(width: number): Promise<void> {
    this.sidebarWidth = width
    localStorage.setItem(sidebarWidthConfigKey, width.toString())
    this.emitUpdate()

    return Promise.resolve()
  }

  public _resetSidebarWidth(): Promise<void> {
    this.sidebarWidth = defaultSidebarWidth
    localStorage.removeItem(sidebarWidthConfigKey)
    this.emitUpdate()

    return Promise.resolve()
  }

  public _setCommitSummaryWidth(width: number): Promise<void> {
    this.commitSummaryWidth = width
    localStorage.setItem(commitSummaryWidthConfigKey, width.toString())
    this.emitUpdate()

    return Promise.resolve()
  }

  public _resetCommitSummaryWidth(): Promise<void> {
    this.commitSummaryWidth = defaultCommitSummaryWidth
    localStorage.removeItem(commitSummaryWidthConfigKey)
    this.emitUpdate()

    return Promise.resolve()
  }

  public _setCommitMessage(
    repository: Repository,
    message: ICommitMessage | null
  ): Promise<void> {
    const gitStore = this.getGitStore(repository)
    return gitStore.setCommitMessage(message)
  }

  /**
   * Set the global application menu.
   *
   * This is called in response to the main process emitting an event signalling
   * that the application menu has changed in some way like an item being
   * added/removed or an item having its visibility toggled.
   *
   * This method should not be called by the renderer in any other circumstance
   * than as a directly result of the main-process event.
   *
   */
  private setAppMenu(menu: IMenu): Promise<void> {
    if (this.appMenu) {
      this.appMenu = this.appMenu.withMenu(menu)
    } else {
      this.appMenu = AppMenu.fromMenu(menu)
    }

    this.emitUpdate()
    return Promise.resolve()
  }

  public _setAppMenuState(
    update: (appMenu: AppMenu) => AppMenu
  ): Promise<void> {
    if (this.appMenu) {
      this.appMenu = update(this.appMenu)
      this.emitUpdate()
    }
    return Promise.resolve()
  }

  public _setAccessKeyHighlightState(highlight: boolean): Promise<void> {
    if (this.highlightAccessKeys !== highlight) {
      this.highlightAccessKeys = highlight
      this.emitUpdate()
    }

    return Promise.resolve()
  }

  public async _mergeBranch(
    repository: Repository,
    branch: string
  ): Promise<void> {
    const gitStore = this.getGitStore(repository)
    await gitStore.merge(branch)

    return this._refreshRepository(repository)
  }

  /** This shouldn't be called directly. See `Dispatcher`. */
  public _setRemoteURL(
    repository: Repository,
    name: string,
    url: string
  ): Promise<void> {
    const gitStore = this.getGitStore(repository)
    return gitStore.setRemoteURL(name, url)
  }

  /** This shouldn't be called directly. See `Dispatcher`. */
  public async _openShell(path: string) {
    this.statsStore.recordOpenShell()

    try {
      const match = await findShellOrDefault(this.selectedShell)
      await launchShell(match, path, error => this._pushError(error))
    } catch (error) {
      this.emitError(error)
    }
  }

  /** Takes a URL and opens it using the system default application */
  public _openInBrowser(url: string): Promise<boolean> {
    return shell.openExternal(url)
  }

  /** Open a path to a repository or file using the user's configured editor */
  public async _openInExternalEditor(fullPath: string): Promise<void> {
    const selectedExternalEditor =
      this.getState().selectedExternalEditor || null

    try {
      const match = await findEditorOrDefault(selectedExternalEditor)
      await launchExternalEditor(fullPath, match)
    } catch (error) {
      this.emitError(error)
    }
  }

  /** This shouldn't be called directly. See `Dispatcher`. */
  public async _saveGitIgnore(
    repository: Repository,
    text: string
  ): Promise<void> {
    const repositorySettingsStore = this.getRepositorySettingsStore(repository)
    return repositorySettingsStore.saveGitIgnore(text)
  }

  /** This shouldn't be called directly. See `Dispatcher`. */
  public async _readGitIgnore(repository: Repository): Promise<string | null> {
    const repositorySettingsStore = this.getRepositorySettingsStore(repository)
    return repositorySettingsStore.readGitIgnore()
  }

  /** Has the user opted out of stats reporting? */
  public getStatsOptOut(): boolean {
    return this.statsStore.getOptOut()
  }

  /** Set whether the user has opted out of stats reporting. */
  public async setStatsOptOut(optOut: boolean): Promise<void> {
    await this.statsStore.setOptOut(optOut)

    this.emitUpdate()
  }

  public _setConfirmRepositoryRemovalSetting(
    confirmRepoRemoval: boolean
  ): Promise<void> {
    this.confirmRepoRemoval = confirmRepoRemoval
    localStorage.setItem(confirmRepoRemovalKey, confirmRepoRemoval ? '1' : '0')
    this.emitUpdate()

    return Promise.resolve()
  }

  public _setConfirmDiscardChangesSetting(value: boolean): Promise<void> {
    this.confirmDiscardChanges = value

    localStorage.setItem(confirmDiscardChangesKey, value ? '1' : '0')
    this.emitUpdate()

    return Promise.resolve()
  }

  public _setExternalEditor(selectedEditor: ExternalEditor): Promise<void> {
    this.selectedExternalEditor = selectedEditor
    localStorage.setItem(externalEditorKey, selectedEditor)
    this.emitUpdate()

    this.updateMenuItemLabels()

    return Promise.resolve()
  }

  public _setShell(shell: Shell): Promise<void> {
    this.selectedShell = shell
    localStorage.setItem(shellKey, shell)
    this.emitUpdate()

    this.updateMenuItemLabels()

    return Promise.resolve()
  }

  public _changeImageDiffType(type: ImageDiffType): Promise<void> {
    this.imageDiffType = type
    localStorage.setItem(imageDiffTypeKey, JSON.stringify(this.imageDiffType))
    this.emitUpdate()

    return Promise.resolve()
  }

  public _setUpdateBannerVisibility(visibility: boolean) {
    this.isUpdateAvailableBannerVisible = visibility

    this.emitUpdate()
  }

  public _reportStats() {
    return this.statsStore.reportStats(this.accounts, this.repositories)
  }

  public _recordLaunchStats(stats: ILaunchStats): Promise<void> {
    return this.statsStore.recordLaunchStats(stats)
  }

  public async _ignore(repository: Repository, pattern: string): Promise<void> {
    const repoSettingsStore = this.getRepositorySettingsStore(repository)

    await repoSettingsStore.ignore(pattern)

    return this._refreshRepository(repository)
  }

  public _resetSignInState(): Promise<void> {
    this.signInStore.reset()
    return Promise.resolve()
  }

  public _beginDotComSignIn(): Promise<void> {
    this.signInStore.beginDotComSignIn()
    return Promise.resolve()
  }

  public _beginEnterpriseSignIn(): Promise<void> {
    this.signInStore.beginEnterpriseSignIn()
    return Promise.resolve()
  }

  public _setSignInEndpoint(url: string): Promise<void> {
    return this.signInStore.setEndpoint(url)
  }

  public _setSignInCredentials(
    username: string,
    password: string
  ): Promise<void> {
    return this.signInStore.authenticateWithBasicAuth(username, password)
  }

  public _requestBrowserAuthentication(): Promise<void> {
    return this.signInStore.authenticateWithBrowser()
  }

  public _setSignInOTP(otp: string): Promise<void> {
    return this.signInStore.setTwoFactorOTP(otp)
  }

  public async _setAppFocusState(isFocused: boolean): Promise<void> {
    if (this.appIsFocused !== isFocused) {
      this.appIsFocused = isFocused
      this.emitUpdate()
    }
  }

  /**
   * Start an Open in Desktop flow. This will return a new promise which will
   * resolve when `_completeOpenInDesktop` is called.
   */
  public _startOpenInDesktop(fn: () => void): Promise<Repository | null> {
    // tslint:disable-next-line:promise-must-complete
    const p = new Promise<Repository | null>(
      resolve => (this.resolveOpenInDesktop = resolve)
    )
    fn()
    return p
  }

  /**
   * Complete any active Open in Desktop flow with the repository returned by
   * the given function.
   */
  public async _completeOpenInDesktop(
    fn: () => Promise<Repository | null>
  ): Promise<Repository | null> {
    const resolve = this.resolveOpenInDesktop
    this.resolveOpenInDesktop = null

    const result = await fn()
    if (resolve) {
      resolve(result)
    }

    return result
  }

  public _updateRepositoryPath(
    repository: Repository,
    path: string
  ): Promise<Repository> {
    return this.repositoriesStore.updateRepositoryPath(repository, path)
  }

  public _removeAccount(account: Account): Promise<void> {
    log.info(
      `[AppStore] removing account ${account.login} (${
        account.name
      }) from store`
    )
    return this.accountsStore.removeAccount(account)
  }

  public async _addAccount(account: Account): Promise<void> {
    log.info(
      `[AppStore] adding account ${account.login} (${account.name}) to store`
    )
    await this.accountsStore.addAccount(account)
    const selectedState = this.getState().selectedState

    if (selectedState && selectedState.type === SelectionType.Repository) {
      // ensuring we have the latest set of accounts here, rather than waiting
      // and doing stuff when the account store emits an update and we refresh
      // the accounts field
      const accounts = await this.accountsStore.getAll()
      const repoState = selectedState.state
      const commits = repoState.commitLookup.values()
      this.loadAndCacheUsers(selectedState.repository, accounts, commits)
    }
  }

  private loadAndCacheUsers(
    repository: Repository,
    accounts: ReadonlyArray<Account>,
    commits: Iterable<Commit>
  ) {
    for (const commit of commits) {
      this.gitHubUserStore._loadAndCacheUser(
        accounts,
        repository,
        commit.sha,
        commit.author.email
      )
    }
  }

  public _updateRepositoryMissing(
    repository: Repository,
    missing: boolean
  ): Promise<Repository> {
    return this.repositoriesStore.updateRepositoryMissing(repository, missing)
  }

  public async _addRepositories(
    paths: ReadonlyArray<string>
  ): Promise<ReadonlyArray<Repository>> {
    const addedRepositories = new Array<Repository>()
    const lfsRepositories = new Array<Repository>()
    for (const path of paths) {
      const validatedPath = await validatedRepositoryPath(path)
      if (validatedPath) {
        log.info(`[AppStore] adding repository at ${validatedPath} to store`)

        const addedRepo = await this.repositoriesStore.addRepository(
          validatedPath
        )
        const [refreshedRepo, usingLFS] = await Promise.all([
          this._repositoryWithRefreshedGitHubRepository(addedRepo),
          this.isUsingLFS(addedRepo),
        ])
        addedRepositories.push(refreshedRepo)

        if (usingLFS) {
          lfsRepositories.push(refreshedRepo)
        }
      } else {
        const error = new Error(`${path} isn't a git repository.`)
        this.emitError(error)
      }
    }

    if (lfsRepositories.length > 0) {
      this._showPopup({
        type: PopupType.InitializeLFS,
        repositories: lfsRepositories,
      })
    }

    return addedRepositories
  }

  public async _removeRepositories(
    repositories: ReadonlyArray<Repository | CloningRepository>
  ): Promise<void> {
    const localRepositories = repositories.filter(
      r => r instanceof Repository
    ) as ReadonlyArray<Repository>
    const cloningRepositories = repositories.filter(
      r => r instanceof CloningRepository
    ) as ReadonlyArray<CloningRepository>
    cloningRepositories.forEach(r => {
      this._removeCloningRepository(r)
    })

    const repositoryIDs = localRepositories.map(r => r.id)
    for (const id of repositoryIDs) {
      await this.repositoriesStore.removeRepository(id)
    }

    const allRepositories = await this.repositoriesStore.getAll()
    if (allRepositories.length === 0) {
      this._closeFoldout(FoldoutType.Repository)
    } else {
      this._showFoldout({ type: FoldoutType.Repository })
    }
  }

  public async _cloneAgain(url: string, path: string): Promise<void> {
    const { promise, repository } = this._clone(url, path)
    await this._selectRepository(repository)
    const success = await promise
    if (!success) {
      return
    }

    const repositories = this.repositories
    const found = repositories.find(r => r.path === path)

    if (found) {
      const updatedRepository = await this._updateRepositoryMissing(
        found,
        false
      )
      await this._selectRepository(updatedRepository)
    }
  }

  private async withAuthenticatingUser<T>(
    repository: Repository,
    fn: (repository: Repository, account: IGitAccount | null) => Promise<T>
  ): Promise<T> {
    let updatedRepository = repository
    let account: IGitAccount | null = getAccountForRepository(
      this.accounts,
      updatedRepository
    )

    // If we don't have a user association, it might be because we haven't yet
    // tried to associate the repository with a GitHub repository, or that
    // association is out of date. So try again before we bail on providing an
    // authenticating user.
    if (!account) {
      updatedRepository = await this._repositoryWithRefreshedGitHubRepository(
        repository
      )
      account = getAccountForRepository(this.accounts, updatedRepository)
    }

    if (!account) {
      const gitStore = this.getGitStore(repository)
      const remote = gitStore.remote
      if (remote) {
        const hostname = getGenericHostname(remote.url)
        const username = getGenericUsername(hostname)
        if (username != null) {
          account = { login: username, endpoint: hostname }
        }
      }
    }

    if (account instanceof Account) {
      const hasValidToken =
        account.token.length > 0 ? 'has token' : 'empty token'
      log.info(
        `[AppStore.withAuthenticatingUser] account found for repository: ${
          repository.name
        } - ${account.login} (${hasValidToken})`
      )
    }

    return fn(updatedRepository, account)
  }

  private updateRevertProgress(
    repository: Repository,
    progress: IRevertProgress | null
  ) {
    this.updateRepositoryState(repository, state => ({
      revertProgress: progress,
    }))

    if (this.selectedRepository === repository) {
      this.emitUpdate()
    }
  }

  /** This shouldn't be called directly. See `Dispatcher`. */
  public async _revertCommit(
    repository: Repository,
    commit: Commit
  ): Promise<void> {
    return this.withAuthenticatingUser(repository, async (repo, account) => {
      const gitStore = this.getGitStore(repo)

      await gitStore.revertCommit(repo, commit, account, progress => {
        this.updateRevertProgress(repo, progress)
      })

      this.updateRevertProgress(repo, null)

      return gitStore.loadHistory()
    })
  }

  public async promptForGenericGitAuthentication(
    repository: Repository | CloningRepository,
    retryAction: RetryAction
  ): Promise<void> {
    let url
    if (repository instanceof Repository) {
      const gitStore = this.getGitStore(repository)
      const remote = gitStore.remote
      if (!remote) {
        return
      }

      url = remote.url
    } else {
      url = repository.url
    }

    const hostname = getGenericHostname(url)
    return this._showPopup({
      type: PopupType.GenericGitAuthentication,
      hostname,
      retryAction,
    })
  }

  public async _installGlobalLFSFilters(force: boolean): Promise<void> {
    try {
      await installGlobalLFSFilters(force)
    } catch (error) {
      this.emitError(error)
    }
  }

  private async isUsingLFS(repository: Repository): Promise<boolean> {
    try {
      return await isUsingLFS(repository)
    } catch (error) {
      return false
    }
  }

  public async _installLFSHooks(
    repositories: ReadonlyArray<Repository>
  ): Promise<void> {
    for (const repo of repositories) {
      try {
        // At this point we've asked the user if we should install them, so
        // force installation.
        await installLFSHooks(repo, true)
      } catch (error) {
        this.emitError(error)
      }
    }
  }

  public _changeCloneRepositoriesTab(tab: CloneRepositoryTab): Promise<void> {
    this.selectedCloneRepositoryTab = tab

    this.emitUpdate()

    return Promise.resolve()
  }

  public _openMergeTool(repository: Repository, path: string): Promise<void> {
    const gitStore = this.getGitStore(repository)
    return gitStore.openMergeTool(path)
  }

  public _changeBranchesTab(tab: BranchesTab): Promise<void> {
    this.selectedBranchesTab = tab

    this.emitUpdate()

    return Promise.resolve()
  }

  public async _createPullRequest(repository: Repository): Promise<void> {
    const gitHubRepository = repository.gitHubRepository
    if (!gitHubRepository) {
      return
    }

    const state = this.getRepositoryState(repository)
    const tip = state.branchesState.tip

    if (tip.kind !== TipState.Valid) {
      return
    }

    const branch = tip.branch
    const aheadBehind = state.aheadBehind

    if (aheadBehind == null) {
      this._showPopup({
        type: PopupType.PushBranchCommits,
        repository,
        branch,
      })
    } else if (aheadBehind.ahead > 0) {
      this._showPopup({
        type: PopupType.PushBranchCommits,
        repository,
        branch,
        unPushedCommits: aheadBehind.ahead,
      })
    } else {
      await this._openCreatePullRequestInBrowser(repository, branch)
    }
  }

  public async _showPullRequest(repository: Repository): Promise<void> {
    const gitHubRepository = repository.gitHubRepository

    if (!gitHubRepository) {
      return
    }

    const state = this.getRepositoryState(repository)
    const currentPullRequest = state.branchesState.currentPullRequest

    if (!currentPullRequest) {
      return
    }

    const baseURL = `${gitHubRepository.htmlURL}/pull/${
      currentPullRequest.number
    }`

    await this._openInBrowser(baseURL)
  }

  private async loadPullRequests(
    repository: Repository,
    loader: (account: Account) => void
  ) {
    const gitHubRepository = repository.gitHubRepository

    if (gitHubRepository == null) {
      return
    }

    const account = getAccountForEndpoint(
      this.accounts,
      gitHubRepository.endpoint
    )

    if (account == null) {
      return
    }

    await loader(account)
  }

  public async _refreshPullRequests(repository: Repository): Promise<void> {
    return this.loadPullRequests(repository, async account => {
      await this.pullRequestStore.fetchAndCachePullRequests(repository, account)
      this.updateMenuItemLabels(repository)
    })
  }

  private async onPullRequestStoreUpdated(gitHubRepository: GitHubRepository) {
    const promiseForPRs = this.pullRequestStore.fetchPullRequestsFromCache(
      gitHubRepository
    )
    const isLoading = this.pullRequestStore.isFetchingPullRequests(
      gitHubRepository
    )

    const repository = this.repositories.find(
      r =>
        !!r.gitHubRepository &&
        r.gitHubRepository.dbID === gitHubRepository.dbID
    )
    if (!repository) {
      return
    }

    const prs = await promiseForPRs
    this.updateBranchesState(repository, state => {
      return {
        openPullRequests: prs,
        isLoadingPullRequests: isLoading,
      }
    })

    this._updateCurrentPullRequest(repository)
    this.emitUpdate()
  }

  private findAssociatedPullRequest(
    branch: Branch,
    pullRequests: ReadonlyArray<PullRequest>,
    gitHubRepository: GitHubRepository,
    remote: IRemote
  ): PullRequest | null {
    const upstream = branch.upstreamWithoutRemote

    if (upstream == null) {
      return null
    }

    const pr =
      pullRequests.find(
        pr =>
          pr.head.ref === upstream &&
          pr.head.gitHubRepository != null &&
          repositoryMatchesRemote(pr.head.gitHubRepository, remote)
      ) || null

    return pr
  }

  private _updateCurrentPullRequest(repository: Repository) {
    const gitHubRepository = repository.gitHubRepository

    if (!gitHubRepository) {
      return
    }

    this.updateBranchesState(repository, state => {
      let currentPullRequest: PullRequest | null = null

      const remote = this.getRepositoryState(repository).remote

      if (state.tip.kind === TipState.Valid && remote) {
        currentPullRequest = this.findAssociatedPullRequest(
          state.tip.branch,
          state.openPullRequests,
          gitHubRepository,
          remote
        )
      }

      return {
        currentPullRequest,
      }
    })

    this.emitUpdate()
  }

  public async _openCreatePullRequestInBrowser(
    repository: Repository,
    branch: Branch
  ): Promise<void> {
    const gitHubRepository = repository.gitHubRepository
    if (!gitHubRepository) {
      return
    }

    const urlEncodedBranchName = QueryString.escape(branch.nameWithoutRemote)
    const baseURL = `${
      gitHubRepository.htmlURL
    }/pull/new/${urlEncodedBranchName}`

    await this._openInBrowser(baseURL)
  }

  public async _updateExistingUpstreamRemote(
    repository: Repository
  ): Promise<void> {
    const gitStore = this.getGitStore(repository)
    await gitStore.updateExistingUpstreamRemote()

    return this._refreshRepository(repository)
  }

  private getIgnoreExistingUpstreamRemoteKey(repository: Repository): string {
    return `repository/${repository.id}/ignoreExistingUpstreamRemote`
  }

  public _ignoreExistingUpstreamRemote(repository: Repository): Promise<void> {
    const key = this.getIgnoreExistingUpstreamRemoteKey(repository)
    localStorage.setItem(key, '1')

    return Promise.resolve()
  }

  private getIgnoreExistingUpstreamRemote(
    repository: Repository
  ): Promise<boolean> {
    const key = this.getIgnoreExistingUpstreamRemoteKey(repository)
    const value = localStorage.getItem(key)
    return Promise.resolve(value === '1')
  }

  private async addUpstreamRemoteIfNeeded(repository: Repository) {
    const gitStore = this.getGitStore(repository)
    const ignored = await this.getIgnoreExistingUpstreamRemote(repository)
    if (ignored) {
      return
    }

    return gitStore.addUpstreamRemoteIfNeeded()
  }

  public async _checkoutPullRequest(
    repository: Repository,
    pullRequest: PullRequest
  ): Promise<void> {
    const gitHubRepository = forceUnwrap(
      `Cannot checkout a PR if the repository doesn't have a GitHub repository`,
      repository.gitHubRepository
    )
    const head = pullRequest.head
    const isRefInThisRepo =
      head.gitHubRepository &&
      head.gitHubRepository.cloneURL === gitHubRepository.cloneURL

    if (isRefInThisRepo) {
      const defaultRemote = await getDefaultRemote(repository)
      // if we don't have a default remote here, it's probably going
      // to just crash and burn on checkout, but that's okay
      if (defaultRemote != null) {
        // the remote ref will be something like `origin/my-cool-branch`
        const remoteRef = `${defaultRemote.name}/${head.ref}`
        const gitStore = this.getGitStore(repository)

        const remoteRefExists =
          gitStore.allBranches.find(branch => branch.name === remoteRef) != null

        // only try a fetch here if we can't find the ref
        if (!remoteRefExists) {
          await this._fetchRemote(
            repository,
            defaultRemote,
            FetchType.UserInitiatedTask
          )
        }
      }
      await this._checkoutBranch(repository, head.ref)
    } else if (head.gitHubRepository != null) {
      const cloneURL = forceUnwrap(
        "This pull request's clone URL is not populated but should be",
        head.gitHubRepository.cloneURL
      )
      const remoteName = forkPullRequestRemoteName(
        head.gitHubRepository.owner.login
      )
      const remotes = await getRemotes(repository)
      const remote =
        remotes.find(r => r.name === remoteName) ||
        (await addRemote(repository, remoteName, cloneURL))

      if (remote.url !== cloneURL) {
        const error = new Error(
          `Expected PR remote ${remoteName} url to be ${cloneURL} got ${
            remote.url
          }.`
        )

        log.error(error.message)
        this.emitError(error)
      }

      await this._fetchRemote(repository, remote, FetchType.UserInitiatedTask)

      const gitStore = this.getGitStore(repository)

      const localBranchName = `pr/${pullRequest.number}`
      const doesBranchExist =
        gitStore.allBranches.find(branch => branch.name === localBranchName) !=
        null

      if (!doesBranchExist) {
        await this._createBranch(
          repository,
          localBranchName,
          `${remoteName}/${head.ref}`
        )
      }

      await this._checkoutBranch(repository, localBranchName)
    }
  }

  /**
   * Set whether the user has chosen to hide or show the
   * co-authors field in the commit message component
   */
  public _setShowCoAuthoredBy(
    repository: Repository,
    showCoAuthoredBy: boolean
  ) {
    this.getGitStore(repository).setShowCoAuthoredBy(showCoAuthoredBy)
    return Promise.resolve()
  }

  /**
   * Update the per-repository co-authors list
   *
   * @param repository Co-author settings are per-repository
   * @param coAuthors  Zero or more authors
   */
  public _setCoAuthors(
    repository: Repository,
    coAuthors: ReadonlyArray<IAuthor>
  ) {
    this.getGitStore(repository).setCoAuthors(coAuthors)
    return Promise.resolve()
  }
}

function forkPullRequestRemoteName(remoteName: string) {
  return `${ForkedRemotePrefix}${remoteName}`
}<|MERGE_RESOLUTION|>--- conflicted
+++ resolved
@@ -141,7 +141,13 @@
 }
 
 /**
-<<<<<<< HEAD
+ * As fast-forwarding local branches is proportional to the number of local
+ * branches, and is run after every fetch/push/pull, this is skipped when the
+ * number of eligible branches is greater than a given threshold.
+ */
+const FastForwardBranchesThreshold = 20
+
+/**
  * Map the cached state of the compare view to an action
  * to perform which is then used to compute the compare
  * view contents.
@@ -161,13 +167,6 @@
     mode: cachedState.kind,
   }
 }
-=======
- * As fast-forwarding local branches is proportional to the number of local
- * branches, and is run after every fetch/push/pull, this is skipped when the
- * number of eligible branches is greater than a given threshold.
- */
-const FastForwardBranchesThreshold = 20
->>>>>>> 0ec67cf3
 
 const LastSelectedRepositoryIDKey = 'last-selected-repository-id'
 
