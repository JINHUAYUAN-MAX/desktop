--- conflicted
+++ resolved
@@ -22,13 +22,9 @@
 import { matchGitHubRepository } from '../../lib/repository-matching'
 import API, { getUserForEndpoint, IAPIUser } from '../../lib/api'
 import { LocalGitOperations, Commit, Branch, BranchType } from '../local-git-operations'
-<<<<<<< HEAD
-import { CloningRepository } from './cloning-repositories-store'
+import { CloningRepository, CloningRepositoriesStore } from './cloning-repositories-store'
 import { GitHubUserDatabase, IGitHubUser } from './github-user-database'
 import GitHubUserStore from './github-user-store'
-=======
-import { CloningRepository, CloningRepositoriesStore } from './cloning-repositories-store'
->>>>>>> 81038846
 
 const LastSelectedRepositoryIDKey = 'last-selected-repository-id'
 
@@ -54,17 +50,16 @@
 
   private emitQueued = false
 
-<<<<<<< HEAD
-  private gitHubUserStore = new GitHubUserStore(new GitHubUserDatabase('GitHubUserDatabase'))
+  private readonly gitHubUserStore = new GitHubUserStore(new GitHubUserDatabase('GitHubUserDatabase'))
+
+  private readonly cloningRepositoriesStore = new CloningRepositoriesStore()
 
   public constructor() {
     this.gitHubUserStore.onDidUpdate(() => {
-=======
-  private readonly cloningRepositoriesStore = new CloningRepositoriesStore()
-
-  public constructor() {
+      this.emitUpdate()
+    })
+
     this.cloningRepositoriesStore.onDidUpdate(() => {
->>>>>>> 81038846
       this.emitUpdate()
     })
   }
