--- conflicted
+++ resolved
@@ -980,28 +980,11 @@
   }
 
   /** This shouldn't be called directly. See `Dispatcher`. */
-<<<<<<< HEAD
-  public _postError(error: IAppError): Promise<void> {
-    if (error instanceof GitError) {
-      switch (error.result.gitError)  {
-        case GitErrorType.HTTPSAuthenticationFailed: {
-          //Need access to the dispatcher...
-          break
-        }
-      }
-    } else {
-      const newErrors = Array.from(this.errors)
-      newErrors.push(error)
-      this.errors = newErrors
-      this.emitUpdate()
-    }
-=======
   public _pushError(error: Error): Promise<void> {
     const newErrors = Array.from(this.errors)
     newErrors.push(error)
     this.errors = newErrors
     this.emitUpdate()
->>>>>>> d3a2301f
 
     return Promise.resolve()
   }
