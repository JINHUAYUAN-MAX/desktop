import { Emitter, Disposable } from 'event-kit'
import { shell, ipcRenderer } from 'electron'
import * as Path from 'path'
import {
  IRepositoryState,
  IHistoryState,
  IAppState,
  RepositorySection,
  IChangesState,
  Popup,
  FoldoutType,
  Foldout,
  IBranchesState,
  IAppError,
  PossibleSelections,
  SelectionType,
} from '../app-state'
import { User } from '../../models/user'
import { Repository } from '../../models/repository'
import { GitHubRepository } from '../../models/github-repository'
import { FileChange, WorkingDirectoryStatus, WorkingDirectoryFileChange, FileStatus } from '../../models/status'
import { DiffSelection, DiffSelectionType, DiffType } from '../../models/diff'
import { matchGitHubRepository } from '../../lib/repository-matching'
import { API,  getUserForEndpoint, IAPIUser } from '../../lib/api'
import { caseInsenstiveCompare } from '../compare'
import { Branch, BranchType } from '../../models/branch'
import { TipState } from '../../models/tip'
import { Commit } from '../../models/commit'
import { CloningRepository, CloningRepositoriesStore } from './cloning-repositories-store'
import { IGitHubUser } from './github-user-database'
import { GitHubUserStore } from './github-user-store'
import { EmojiStore } from './emoji-store'
import { GitStore, ICommitMessage } from './git-store'
import { assertNever } from '../fatal-error'
import { IssuesStore } from './issues-store'
import { BackgroundFetcher } from './background-fetcher'
import { formatCommitMessage } from '../format-commit-message'
import { AppMenu, IMenu } from '../../models/app-menu'
import { getAppMenu } from '../../ui/main-process-proxy'
import { merge } from '../merge'
import { getAppPath } from '../../ui/lib/app-proxy'

import {
  getGitDir,
  getStatus,
  getConfigValue,
  getAuthorIdentity,
  pull as pullRepo,
  push as pushRepo,
  createBranch,
  renameBranch,
  deleteBranch,
  getCommitDiff,
  getWorkingDirectoryDiff,
  getChangedFiles,
  updateRef,
  addRemote,
  getBranchAheadBehind,
  createCommit,
  checkoutPaths,
  checkoutBranch,
} from '../git'

import { openShell } from '../open-shell'

const LastSelectedRepositoryIDKey = 'last-selected-repository-id'

/** The `localStorage` key for whether we've shown the Welcome flow yet. */
const HasShownWelcomeFlowKey = 'has-shown-welcome-flow'

/** File statuses which indicate the file exists on disk. */
const OnDiskStatuses = new Set([
  FileStatus.New,
  FileStatus.Modified,
  FileStatus.Renamed,
  FileStatus.Conflicted,
])

/**
 * File statuses which indicate the file has previously been committed to the
 * repository.
 */
const CommittedStatuses = new Set([
  FileStatus.Modified,
  FileStatus.Deleted,
  FileStatus.Renamed,
  FileStatus.Conflicted,
])

const defaultSidebarWidth: number = 250
const sidebarWidthConfigKey: string = 'sidebar-width'

const defaultCommitSummaryWidth: number = 250
const commitSummaryWidthConfigKey: string = 'commit-summary-width'

export class AppStore {
  private emitter = new Emitter()

  private users: ReadonlyArray<User> = new Array<User>()
  private repositories: ReadonlyArray<Repository> = new Array<Repository>()

  private selectedRepository: Repository | CloningRepository | null = null

  /** The background fetcher for the currently selected repository. */
  private currentBackgroundFetcher: BackgroundFetcher | null = null

  private repositoryState = new Map<number, IRepositoryState>()
  private loading = false
  private showWelcomeFlow = false

  private currentPopup: Popup | null = null
  private currentFoldout: Foldout | null = null

  private errors: ReadonlyArray<IAppError> = new Array<IAppError>()

  private emitQueued = false

  private readonly gitHubUserStore: GitHubUserStore

  private readonly cloningRepositoriesStore: CloningRepositoriesStore

  private readonly emojiStore: EmojiStore

  private readonly _issuesStore: IssuesStore

  /** The issues store for all repositories. */
  public get issuesStore(): IssuesStore { return this._issuesStore }

  /** GitStores keyed by their associated Repository ID. */
  private readonly gitStores = new Map<number, GitStore>()

  /**
   * The Application menu as an AppMenu instance or null if
   * the main process has not yet provided the renderer with
   * a copy of the application menu structure.
   */
  private appMenu: AppMenu | null = null

  /**
   * Used to add a highlight class to the app menu toolbar icon
   * when the Alt key is pressed. Only applicable on non-macOS
   * platforms.
   */
  private highlightAppMenuToolbarButton: boolean = false

  private sidebarWidth: number = defaultSidebarWidth
  private commitSummaryWidth: number = defaultCommitSummaryWidth

  public constructor(gitHubUserStore: GitHubUserStore, cloningRepositoriesStore: CloningRepositoriesStore, emojiStore: EmojiStore, issuesStore: IssuesStore) {
    this.gitHubUserStore = gitHubUserStore
    this.cloningRepositoriesStore = cloningRepositoriesStore
    this.emojiStore = emojiStore
    this._issuesStore = issuesStore

    const hasShownWelcomeFlow = localStorage.getItem(HasShownWelcomeFlowKey)
    this.showWelcomeFlow = !hasShownWelcomeFlow || !parseInt(hasShownWelcomeFlow, 10)

    ipcRenderer.on('app-menu', (event: Electron.IpcRendererEvent, { menu }: { menu: IMenu }) => {
      this.setAppMenu(menu)
    })

    getAppMenu()

    this.gitHubUserStore.onDidUpdate(() => {
      this.emitUpdate()
    })

    this.cloningRepositoriesStore.onDidUpdate(() => {
      this.emitUpdate()
    })

    const rootDir = getAppPath()
    this.emojiStore.read(rootDir).then(() => this.emitUpdate())
  }

  private emitUpdate() {
    if (this.emitQueued) { return }

    this.emitQueued = true

    window.requestAnimationFrame(() => {
      this.emitter.emit('did-update', this.getState())
      this.emitQueued = false
    })
  }

  public onDidUpdate(fn: (state: IAppState) => void): Disposable {
    return this.emitter.on('did-update', fn)
  }

  private getInitialRepositoryState(): IRepositoryState {
    return {
      historyState: {
        selection: {
          sha: null,
          file: null,
        },
        changedFiles: new Array<FileChange>(),
        history: new Array<string>(),
        diff: null,
      },
      changesState: {
        workingDirectory: new WorkingDirectoryStatus(new Array<WorkingDirectoryFileChange>(), true),
        selectedFile: null,
        diff: null,
        contextualCommitMessage: null,
        commitMessage: null,
      },
      selectedSection: RepositorySection.Changes,
      branchesState: {
        tip: { kind: TipState.Unknown },
        defaultBranch: null,
        allBranches: new Array<Branch>(),
        recentBranches: new Array<Branch>(),
      },
      commitAuthor: null,
      gitHubUsers: new Map<string, IGitHubUser>(),
      commits: new Map<string, Commit>(),
      localCommitSHAs: [],
      aheadBehind: null,
      remote: null,
      pushPullInProgress: false,
      lastFetched: null,
      gitIgnoreText: null,
    }
  }

  /** Get the state for the repository. */
  public getRepositoryState(repository: Repository): IRepositoryState {
    let state = this.repositoryState.get(repository.id)
    if (state) {
      const gitHubUsers = this.gitHubUserStore.getUsersForRepository(repository) || new Map<string, IGitHubUser>()
      return merge(state, { gitHubUsers })
    }

    state = this.getInitialRepositoryState()
    this.repositoryState.set(repository.id, state)
    return state
  }

  private updateRepositoryState<K extends keyof IRepositoryState>(repository: Repository, fn: (state: IRepositoryState) => Pick<IRepositoryState, K>) {
    const currentState = this.getRepositoryState(repository)
    const newValues = fn(currentState)
    this.repositoryState.set(repository.id, merge(currentState, newValues))
  }

  private updateHistoryState<K extends keyof IHistoryState>(repository: Repository, fn: (historyState: IHistoryState) => Pick<IHistoryState, K>) {
    this.updateRepositoryState(repository, state => {
      const historyState = state.historyState
      const newValues = fn(historyState)
      return { historyState: merge(historyState, newValues) }
    })
  }

  private updateChangesState<K extends keyof IChangesState>(repository: Repository, fn: (changesState: IChangesState) => Pick<IChangesState, K>) {
    this.updateRepositoryState(repository, state => {
      const changesState = state.changesState
      const newValues = fn(changesState)
      return { changesState: merge(changesState, newValues) }
    })
  }

  private updateBranchesState(repository: Repository, fn: (branchesState: IBranchesState) => IBranchesState) {
    this.updateRepositoryState(repository, state => {
      const branchesState = fn(state.branchesState)
      return { branchesState }
    })
  }

  private getSelectedState(): PossibleSelections | null {
    const repository = this.selectedRepository
    if (!repository) { return null }

    if (repository instanceof Repository) {
      return {
        type: SelectionType.Repository,
        repository,
        state: this.getRepositoryState(repository),
      }
    } else {
      const cloningState = this.cloningRepositoriesStore.getRepositoryState(repository)
      if (!cloningState) { return null }

      return {
        type: SelectionType.CloningRepository,
        repository,
        state: cloningState,
      }
    }
  }

  public getState(): IAppState {
    return {
      users: this.users,
      repositories: [
        ...this.repositories,
        ...this.cloningRepositoriesStore.repositories,
      ],
      selectedState: this.getSelectedState(),
      currentPopup: this.currentPopup,
      currentFoldout: this.currentFoldout,
      errors: this.errors,
      loading: this.loading,
      showWelcomeFlow: this.showWelcomeFlow,
      emoji: this.emojiStore.emoji,
      sidebarWidth: this.sidebarWidth,
      commitSummaryWidth: this.commitSummaryWidth,
      appMenuState: this.appMenu ? this.appMenu.openMenus : [ ],
      titleBarStyle: this.showWelcomeFlow ? 'light' : 'dark',
      highlightAppMenuToolbarButton: this.highlightAppMenuToolbarButton,
    }
  }

  private onGitStoreUpdated(repository: Repository, gitStore: GitStore) {
    this.updateHistoryState(repository, state => (
      { history: gitStore.history }
    ))

    this.updateBranchesState(repository, state => (
      {
        tip: gitStore.tip,
        defaultBranch: gitStore.defaultBranch,
        allBranches: gitStore.allBranches,
        recentBranches: gitStore.recentBranches,
      }
    ))

    this.updateChangesState(repository, state => (
      {
        commitMessage: gitStore.commitMessage,
        contextualCommitMessage: gitStore.contextualCommitMessage,
      }
    ))

    this.updateRepositoryState(repository, state => (
      {
        commits: gitStore.commits,
        localCommitSHAs: gitStore.localCommitSHAs,
        aheadBehind: gitStore.aheadBehind,
        remote: gitStore.remote,
        lastFetched: gitStore.lastFetched,
        gitIgnoreText: gitStore.gitIgnoreText,
      }
    ))

    this.emitUpdate()
  }

  private onGitStoreLoadedCommits(repository: Repository, commits: ReadonlyArray<Commit>) {
    for (const commit of commits) {
      this.gitHubUserStore._loadAndCacheUser(this.users, repository, commit.sha, commit.author.email)
    }
  }

  private getGitStore(repository: Repository): GitStore {
    let gitStore = this.gitStores.get(repository.id)
    if (!gitStore) {
      gitStore = new GitStore(repository)
      gitStore.onDidUpdate(() => this.onGitStoreUpdated(repository, gitStore!))
      gitStore.onDidLoadNewCommits(commits => this.onGitStoreLoadedCommits(repository, commits))
      gitStore.onDidError(error => this._postError(error))

      this.gitStores.set(repository.id, gitStore)
    }

    return gitStore
  }

  /** This shouldn't be called directly. See `Dispatcher`. */
  public async _loadHistory(repository: Repository): Promise<void> {
    const gitStore = this.getGitStore(repository)
    await gitStore.loadHistory()

    const state = this.getRepositoryState(repository).historyState
    let newSelection = state.selection
    const history = state.history
    const selectedSHA = state.selection.sha
    if (selectedSHA) {
      const index = history.findIndex(sha => sha === selectedSHA)
      // Our selected SHA disappeared, so clear the selection.
      if (index < 0) {
        newSelection = {
          sha: null,
          file: null,
        }
      }
    }

    if (!newSelection.sha && history.length > 0) {
      this._changeHistoryCommitSelection(repository, history[0])
      this._loadChangedFilesForCurrentSelection(repository)
    }

    this.emitUpdate()
  }

  /** This shouldn't be called directly. See `Dispatcher`. */
  public _loadNextHistoryBatch(repository: Repository): Promise<void> {
    const gitStore = this.getGitStore(repository)
    return gitStore.loadNextHistoryBatch()
  }

  /** This shouldn't be called directly. See `Dispatcher`. */
  public async _loadChangedFilesForCurrentSelection(repository: Repository): Promise<void> {
    const state = this.getRepositoryState(repository)
    const selection = state.historyState.selection
    const currentSHA = selection.sha
    if (!currentSHA) { return }

    const gitStore = this.getGitStore(repository)
    const changedFiles = await gitStore.performFailableOperation(() => getChangedFiles(repository, currentSHA))
    if (!changedFiles) { return }

    // The selection could have changed between when we started loading the
    // changed files and we finished. We might wanna store the changed files per
    // SHA/path.
    if (currentSHA !== state.historyState.selection.sha) {
      return
    }

    // if we're selecting a commit for the first time, we should select the
    // first file in the commit and render the diff immediately

    const noFileSelected = selection.file === null

    const firstFileOrDefault = noFileSelected && changedFiles.length
      ? changedFiles[0]
      : selection.file

    const selectionOrFirstFile = {
      file: firstFileOrDefault,
      sha: selection.sha,
    }

    this.updateHistoryState(repository, state => ({ changedFiles }))

    this.emitUpdate()

    if (selectionOrFirstFile.file) {
      this._changeHistoryFileSelection(repository, selectionOrFirstFile.file)
    }
  }

  /** This shouldn't be called directly. See `Dispatcher`. */
  public async _changeHistoryCommitSelection(repository: Repository, sha: string): Promise<void> {
    this.updateHistoryState(repository, state => {
      const commitChanged = state.selection.sha !== sha
      const changedFiles = commitChanged ? new Array<FileChange>() : state.changedFiles
      const file = commitChanged ? null : state.selection.file
      const selection = { sha, file }
      const diff = null

      return { selection, changedFiles, diff }
    })
    this.emitUpdate()
  }

  /** This shouldn't be called directly. See `Dispatcher`. */
  public async _changeHistoryFileSelection(repository: Repository, file: FileChange): Promise<void> {

    this.updateHistoryState(repository, state => {
      const selection = { sha: state.selection.sha, file }
      const diff = null
      return { selection, diff }
    })
    this.emitUpdate()

    const stateBeforeLoad = this.getRepositoryState(repository)
    const sha = stateBeforeLoad.historyState.selection.sha

    if (!sha) {
      if (__DEV__) {
        throw new Error('No currently selected sha yet we\'ve been asked to switch file selection')
      } else {
        return
      }
    }

    const diff = await getCommitDiff(repository, file, sha)

    const stateAfterLoad = this.getRepositoryState(repository)

    // A whole bunch of things could have happened since we initiated the diff load
    if (stateAfterLoad.historyState.selection.sha !== stateBeforeLoad.historyState.selection.sha) { return }
    if (!stateAfterLoad.historyState.selection.file) { return }
    if (stateAfterLoad.historyState.selection.file.id !== file.id) { return }

    this.updateHistoryState(repository, state => {
      const selection = { sha: state.selection.sha, file }
      return { selection, diff }
    })

    this.emitUpdate()
  }

  /** This shouldn't be called directly. See `Dispatcher`. */
  public async _selectRepository(repository: Repository | CloningRepository | null): Promise<void> {
    this.selectedRepository = repository
    this.emitUpdate()

    this.stopBackgroundFetching()

    if (!repository) { return Promise.resolve() }

    if (repository instanceof Repository) {
      localStorage.setItem(LastSelectedRepositoryIDKey, repository.id.toString())

      const gitHubRepository = repository.gitHubRepository
      if (gitHubRepository) {
        this._updateIssues(gitHubRepository)
      }

      await this._refreshRepository(repository)

      this.startBackgroundFetching(repository)
    } else {
      return Promise.resolve()
    }
  }

  public async _updateIssues(repository: GitHubRepository) {
    const user = this.users.find(u => u.endpoint === repository.endpoint)
    if (!user) { return }

    try {
      await this._issuesStore.fetchIssues(repository, user)
    } catch (e) {
      console.log(`Error fetching issues for ${repository.name}:`)
      console.error(e)
    }
  }

  private stopBackgroundFetching() {
    const backgroundFetcher = this.currentBackgroundFetcher
    if (backgroundFetcher) {
      backgroundFetcher.stop()
      this.currentBackgroundFetcher = null
    }
  }

  private startBackgroundFetching(repository: Repository) {
    const user = this.getUserForRepository(repository)
    if (!user) { return }

    if (!repository.gitHubRepository) { return }

    const fetcher = new BackgroundFetcher(repository, user, r => this.fetch(r))
    fetcher.start()
    this.currentBackgroundFetcher = fetcher
  }

  /** This shouldn't be called directly. See `Dispatcher`. */
  public _loadFromSharedProcess(users: ReadonlyArray<User>, repositories: ReadonlyArray<Repository>) {
    this.users = users
    this.repositories = repositories
    this.loading = this.repositories.length === 0 && this.users.length === 0

    for (const user of users) {
      // In theory a user should _always_ have an array of emails (even if it's
      // empty). But in practice, if the user had run old dev builds this may
      // not be the case. So for now we need to guard this. We should remove
      // this check in the not too distant future.
      // @joshaber (August 10, 2016)
      if (!user.emails) { break }

      const gitUsers = user.emails.map(email => ({ ...user, email }))

      for (const user of gitUsers) {
        this.gitHubUserStore.cacheUser(user)
      }
    }

    const selectedRepository = this.selectedRepository
    let newSelectedRepository: Repository | CloningRepository | null = this.selectedRepository
    if (selectedRepository) {
      const i = this.repositories.findIndex(r => {
        return selectedRepository.constructor === r.constructor && r.id === selectedRepository.id
      })
      if (i === -1) {
        newSelectedRepository = null
      }
    }

    if (!this.selectedRepository && this.repositories.length > 0) {
      const lastSelectedID = parseInt(localStorage.getItem(LastSelectedRepositoryIDKey) || '', 10)
      if (lastSelectedID && !isNaN(lastSelectedID)) {
        newSelectedRepository = this.repositories.find(r => r.id === lastSelectedID) || null
      }

      if (!newSelectedRepository) {
        newSelectedRepository = this.repositories[0]
      }
    }

    if (newSelectedRepository !== selectedRepository) {
      this._selectRepository(newSelectedRepository)
    }

    this.sidebarWidth = parseInt(localStorage.getItem(sidebarWidthConfigKey) || '', 10) || defaultSidebarWidth
    this.commitSummaryWidth = parseInt(localStorage.getItem(commitSummaryWidthConfigKey) || '', 10) || defaultCommitSummaryWidth

    this.emitUpdate()
  }

  /** This shouldn't be called directly. See `Dispatcher`. */
  public async _loadStatus(repository: Repository, clearPartialState: boolean = false): Promise<void> {
    const gitStore = this.getGitStore(repository)
    const status = await gitStore.performFailableOperation(() => getStatus(repository))
    if (!status) { return }

    let selectedFile: WorkingDirectoryFileChange | null = null
    this.updateChangesState(repository, state => {

      // Populate a map for all files in the current working directory state
      const filesByID = new Map<string, WorkingDirectoryFileChange>()
      state.workingDirectory.files.forEach(f => filesByID.set(f.id, f))

      // Attempt to preserve the selection state for each file in the new
      // working directory state by looking at the current files
      const mergedFiles = status.workingDirectory.files.map(file => {
        const existingFile = filesByID.get(file.id)
        if (existingFile) {

          if (clearPartialState) {
            if (existingFile.selection.getSelectionType() === DiffSelectionType.Partial) {
              return file.withIncludeAll(false)
            }
          }

          return file.withSelection(existingFile.selection)
        } else {
          return file
        }
      })
      .sort((x, y) => caseInsenstiveCompare(x.path, y.path))

      const includeAll = this.getIncludeAllState(mergedFiles)

      // Try to find the currently selected file among the files
      // in the new working directory state. Matching by id is
      // different from matching by path since id includes the
      // change type (new, modified, deleted etc)
      if (state.selectedFile) {
        selectedFile = mergedFiles.find(f => f.id === state.selectedFile!.id) || null
      }

      const fileSelectionChanged = selectedFile == null

      if (!selectedFile && mergedFiles.length) {
        selectedFile = mergedFiles[0] || null
      }

      const workingDirectory = new WorkingDirectoryStatus(mergedFiles, includeAll)

      // The file selection could have changed if the previously selected
      // file is no longer selectable (it was reverted or committed) but
      // if it hasn't changed we can reuse the diff
      const diff = fileSelectionChanged ? null : state.diff

      return { workingDirectory, selectedFile, diff }
    })
    this.emitUpdate()

    this.updateChangesDiffForCurrentSelection(repository)
  }

  /** This shouldn't be called directly. See `Dispatcher`. */
  public async _changeRepositorySection(repository: Repository, selectedSection: RepositorySection): Promise<void> {
    this.updateRepositoryState(repository, state => ({ selectedSection }))
    this.emitUpdate()

    if (selectedSection === RepositorySection.History) {
      return this.refreshHistorySection(repository)
    } else if (selectedSection === RepositorySection.Changes) {
      return this.refreshChangesSection(repository, { includingStatus: true, clearPartialState: false })
    }
  }

  /** This shouldn't be called directly. See `Dispatcher`. */
  public async _changeChangesSelection(repository: Repository, selectedFile: WorkingDirectoryFileChange | null): Promise<void> {
    this.updateChangesState(repository, state => (
      { selectedFile, diff: null }
    ))
    this.emitUpdate()

    await this.updateChangesDiffForCurrentSelection(repository)
  }

  /**
   * Loads or re-loads (refreshes) the diff for the currently selected file
   * in the working directory. This operation is a noop if there's no currently
   * selected file.
   */
  private async updateChangesDiffForCurrentSelection(repository: Repository): Promise<void> {
    const stateBeforeLoad = this.getRepositoryState(repository)
    const currentSelectedFile = stateBeforeLoad.changesState.selectedFile

    if (!currentSelectedFile) { return }

    const diff = await getWorkingDirectoryDiff(repository, currentSelectedFile)
    const selectableLines = new Set<number>()

    if (diff.kind === DiffType.Text) {
      // The diff might have changed dramatically since last we loaded it. Ideally we
      // would be more clever about validating that any partial selection state is
      // still valid by ensuring that selected lines still exist but for now we'll
      // settle on just updating the selectable lines such that any previously selected
      // line which now no longer exists or has been turned into a context line
      // isn't still selected.
      diff.hunks.forEach(h => {
        h.lines.forEach((line, index) => {
          if (line.isIncludeableLine()) {
            selectableLines.add(h.unifiedDiffStart + index)
          }
        })
      })
    }

    const newSelection = currentSelectedFile.selection.withSelectableLines(selectableLines)
    const selectedFile = currentSelectedFile.withSelection(newSelection)

    const stateAfterLoad = this.getRepositoryState(repository)

    // A whole bunch of things could have happened since we initiated the diff load
    if (!stateAfterLoad.changesState.selectedFile) { return }
    if (stateAfterLoad.changesState.selectedFile.id !== selectedFile.id) { return }

    this.updateChangesState(repository, state => ({ selectedFile, diff }))
    this.emitUpdate()
  }

  /** This shouldn't be called directly. See `Dispatcher`. */
  public async _commitIncludedChanges(repository: Repository, message: ICommitMessage): Promise<boolean> {
    const state = this.getRepositoryState(repository)
    const files = state.changesState.workingDirectory.files.filter(function(file, index, array) {
      return file.selection.getSelectionType() !== DiffSelectionType.None
    })

    const gitStore = this.getGitStore(repository)
    const result = await gitStore.performFailableOperation(() => {
      const commitMessage = formatCommitMessage(message)
      return createCommit(repository, commitMessage, files)
    })

    if (result) {
      await this._refreshRepository(repository)
      await this.refreshChangesSection(repository, { includingStatus: true, clearPartialState: true })
    }

    return result || false
  }

  private getIncludeAllState(files: ReadonlyArray<WorkingDirectoryFileChange>): boolean | null {
    const allSelected = files.every(f => f.selection.getSelectionType() === DiffSelectionType.All)
    const noneSelected = files.every(f => f.selection.getSelectionType() === DiffSelectionType.None)

    let includeAll: boolean | null = null
    if (allSelected) {
      includeAll = true
    } else if (noneSelected) {
      includeAll = false
    }

    return includeAll
  }

  /** This shouldn't be called directly. See `Dispatcher`. */
  public _changeFileIncluded(repository: Repository, file: WorkingDirectoryFileChange, include: boolean): Promise<void> {
    const selection = include ? file.selection.withSelectAll() : file.selection.withSelectNone()
    this.updateWorkingDirectoryFileSelection(repository, file, selection)
    return Promise.resolve()
  }

  /** This shouldn't be called directly. See `Dispatcher`. */
  public _changeFileLineSelection(repository: Repository, file: WorkingDirectoryFileChange, diffSelection: DiffSelection): Promise<void> {
    this.updateWorkingDirectoryFileSelection(repository, file, diffSelection)
    return Promise.resolve()
  }

  /**
   * Updates the selection for the given file in the working directory
   * state and emits an update event.
   */
  private updateWorkingDirectoryFileSelection(repository: Repository, file: WorkingDirectoryFileChange, selection: DiffSelection) {

    this.updateChangesState(repository, state => {

      const newFiles = state.workingDirectory.files.map(f =>
        f.id === file.id ? f.withSelection(selection) : f
      )

      const includeAll = this.getIncludeAllState(newFiles)

      let selectedFile: WorkingDirectoryFileChange | null = null
      if (state.selectedFile) {
        const f = state.selectedFile
        selectedFile = newFiles.find(file => file.id === f.id) || null
      }

      const workingDirectory = new WorkingDirectoryStatus(newFiles, includeAll)
      const diff = selectedFile ? state.diff : null

      return { workingDirectory, selectedFile, diff }
    })

    this.emitUpdate()
  }

  /** This shouldn't be called directly. See `Dispatcher`. */
  public _changeIncludeAllFiles(repository: Repository, includeAll: boolean): Promise<void> {
    this.updateChangesState(repository, state => {

      const selectedFile = state.selectedFile
        ? state.selectedFile.withIncludeAll(includeAll)
        : null

      const workingDirectory = state.workingDirectory.withIncludeAllFiles(includeAll)

      return { workingDirectory, selectedFile }
    })
    this.emitUpdate()

    return Promise.resolve()
  }

  /** This shouldn't be called directly. See `Dispatcher`. */
  public async _refreshRepository(repository: Repository): Promise<void> {
    const state = this.getRepositoryState(repository)
    const gitStore = this.getGitStore(repository)

    await gitStore.loadCurrentAndDefaultBranch()

    // We don't need to await this. The GitStore will notify when something
    // changes.
    gitStore.loadBranches()
    gitStore.loadCurrentRemote()
    gitStore.calculateAheadBehindForCurrentBranch()
    gitStore.updateLastFetched()

    // When refreshing we *always* load Changes so that we can update the
    // changes indicator in the tab bar. But we only load History if it's
    // selected.
    await this._loadStatus(repository)

    await this.refreshAuthor(repository)

    const section = state.selectedSection
    if (section === RepositorySection.History) {
      return this.refreshHistorySection(repository)
    } else if (section === RepositorySection.Changes) {
      return this.refreshChangesSection(repository, { includingStatus: false, clearPartialState: false })
    } else {
      return assertNever(section, `Unknown section: ${section}`)
    }
  }

  /**
   * Refresh all the data for the Changes section.
   *
   * This will be called automatically when appropriate.
   */
  private async refreshChangesSection(repository: Repository, options: { includingStatus: boolean, clearPartialState: boolean }): Promise<void> {
    if (options.includingStatus) {
      await this._loadStatus(repository, options.clearPartialState)
    }

    const gitStore = this.getGitStore(repository)
    const state = this.getRepositoryState(repository)

    if (state.branchesState.tip.kind === TipState.Valid) {
      const currentBranch = state.branchesState.tip.branch
      await gitStore.loadLocalCommits(currentBranch)
    }
  }

  /**
   * Refresh all the data for the History section.
   *
   * This will be called automatically when appropriate.
   */
  private async refreshHistorySection(repository: Repository): Promise<void> {
    return this._loadHistory(repository)
  }

  private async refreshAuthor(repository: Repository): Promise<void> {
    const gitStore = this.getGitStore(repository)
    const commitAuthor = await gitStore.performFailableOperation(() =>
      getAuthorIdentity(repository)
    ) || null

    this.updateRepositoryState(repository, state => ({ commitAuthor }))
    this.emitUpdate()
  }

  /** This shouldn't be called directly. See `Dispatcher`. */
  public async _showPopup(popup: Popup): Promise<void> {
    this.currentPopup = popup
    this.emitUpdate()
  }

  /** This shouldn't be called directly. See `Dispatcher`. */
  public _closePopup(): Promise<void> {
    this.currentPopup = null
    this.emitUpdate()

    return Promise.resolve()
  }

  /** This shouldn't be called directly. See `Dispatcher`. */
  public async _showFoldout(foldout: Foldout): Promise<void> {
    this.currentFoldout = foldout
    this.emitUpdate()
  }

  /** This shouldn't be called directly. See `Dispatcher`. */
  public _closeFoldout(): Promise<void> {
    this.currentFoldout = null
    this.emitUpdate()

    return Promise.resolve()
  }

  /** This shouldn't be called directly. See `Dispatcher`. */
  public async _createBranch(repository: Repository, name: string, startPoint: string): Promise<void> {
    const gitStore = this.getGitStore(repository)
    await gitStore.performFailableOperation(() => createBranch(repository, name, startPoint))
    return this._checkoutBranch(repository, name)
  }

  /** This shouldn't be called directly. See `Dispatcher`. */
  public async _checkoutBranch(repository: Repository, name: string): Promise<void> {
    const gitStore = this.getGitStore(repository)
    await gitStore.performFailableOperation(() => checkoutBranch(repository, name))

    return this._refreshRepository(repository)
  }

  /** This shouldn't be called directly. See `Dispatcher`. */
  public async _repositoryWithRefreshedGitHubRepository(repository: Repository): Promise<Repository> {
    let gitHubRepository = repository.gitHubRepository
    if (!gitHubRepository) {
      gitHubRepository = await this.guessGitHubRepository(repository)
    }

    if (!gitHubRepository) { return repository }

    const users = this.users
    const user = getUserForEndpoint(users, gitHubRepository.endpoint)
    if (!user) { return repository }

    const api = new API(user)
    const apiRepo = await api.fetchRepository(gitHubRepository.owner.login, gitHubRepository.name)
    return repository.withGitHubRepository(gitHubRepository.withAPI(apiRepo))
  }

  private async guessGitHubRepository(repository: Repository): Promise<GitHubRepository | null> {
    const gitStore = this.getGitStore(repository)
    // TODO: This is all kinds of wrong.
    // We shouldn't assume the remote is named `origin`.
    const remote = await gitStore.performFailableOperation(() =>
      getConfigValue(repository, 'remote.origin.url')
    )

    return remote ? matchGitHubRepository(this.users, remote) : null
  }

  /** This shouldn't be called directly. See `Dispatcher`. */
  public _postError(error: IAppError): Promise<void> {
    const newErrors = Array.from(this.errors)
    newErrors.push(error)
    this.errors = newErrors
    this.emitUpdate()

    return Promise.resolve()
  }

  /** This shouldn't be called directly. See `Dispatcher`. */
  public _clearError(error: IAppError): Promise<void> {
    this.errors = this.errors.filter(e => e !== error)
    this.emitUpdate()

    return Promise.resolve()
  }

  /** This shouldn't be called directly. See `Dispatcher`. */
  public async _validatedRepositoryPath(path: string): Promise<string | null> {
    try {
      const gitDir = await getGitDir(path)
      return gitDir ? Path.dirname(gitDir) : null
    } catch (e) {
      this._postError(e)
      return null
    }
  }

  /** This shouldn't be called directly. See `Dispatcher`. */
  public async _renameBranch(repository: Repository, branch: Branch, newName: string): Promise<void> {
    const gitStore = this.getGitStore(repository)
    await gitStore.performFailableOperation(() => renameBranch(repository, branch, newName))

    return this._refreshRepository(repository)
  }

  /** This shouldn't be called directly. See `Dispatcher`. */
  public async _deleteBranch(repository: Repository, branch: Branch): Promise<void> {
    const defaultBranch = this.getRepositoryState(repository).branchesState.defaultBranch
    if (!defaultBranch) {
      return Promise.reject(new Error(`No default branch!`))
    }

    const user = this.getUserForRepository(repository)
    const gitStore = this.getGitStore(repository)

    await gitStore.performFailableOperation(() => checkoutBranch(repository, defaultBranch.name))
    await gitStore.performFailableOperation(() => deleteBranch(repository, branch, user))

    return this._refreshRepository(repository)
  }

  public async _push(repository: Repository): Promise<void> {
    return this.withPushPull(repository, async () => {
      const gitStore = this.getGitStore(repository)
      const remote = gitStore.remote
      if (!remote) {
        this._showFoldout({
          type: FoldoutType.Publish,
        })
        return
      }

      const state = this.getRepositoryState(repository)
      if (state.branchesState.tip.kind === TipState.Unborn) {
        return Promise.reject(new Error('The current branch is unborn.'))
      }

      if (state.branchesState.tip.kind === TipState.Detached) {
        return Promise.reject(new Error('The current repository is in a detached HEAD state.'))
      }

      if (state.branchesState.tip.kind === TipState.Valid) {
        const branch = state.branchesState.tip.branch
        const user = this.getUserForRepository(repository)
        return gitStore.performFailableOperation(() => {
          const setUpstream = branch.upstream ? false : true
          return pushRepo(repository, user, remote.name, branch.name, setUpstream)
            .then(() => this._refreshRepository(repository))
            .then(() => this.fetch(repository))
        })
      }
    })
  }

  private async withPushPull(repository: Repository, fn: () => Promise<void>): Promise<void> {
    this.updateRepositoryState(repository, state => ({ pushPullInProgress: true }))
    this.emitUpdate()

    try {
      await fn()
    } finally {
      this.updateRepositoryState(repository, state => ({ pushPullInProgress: false }))
      this.emitUpdate()
    }
  }

  /** This shouldn't be called directly. See `Dispatcher`. */
  public async _pull(repository: Repository): Promise<void> {
    return this.withPushPull(repository, async () => {
      const gitStore = this.getGitStore(repository)
      const remote = gitStore.remote
      if (!remote) {
        return Promise.reject(new Error('The repository has no remotes.'))
      }

      const state = this.getRepositoryState(repository)

      if (state.branchesState.tip.kind === TipState.Unborn) {
        return Promise.reject(new Error('The current branch is unborn.'))
      }

      if (state.branchesState.tip.kind === TipState.Detached) {
        return Promise.reject(new Error('The current repository is in a detached HEAD state.'))
      }

      if (state.branchesState.tip.kind === TipState.Valid) {
        const branch = state.branchesState.tip.branch
        const user = this.getUserForRepository(repository)
        return gitStore.performFailableOperation(() => pullRepo(repository, user, remote.name, branch.name))
          .then(() => this._refreshRepository(repository))
          .then(() => this.fetch(repository))
      }
    })
  }

  private async fastForwardBranches(repository: Repository) {
    const state = this.getRepositoryState(repository)
    const branches = state.branchesState.allBranches

    const tip = state.branchesState.tip
    const currentBranchName = tip.kind === TipState.Valid
      ? tip.branch.name
      : null

    // A branch is only eligible for being fast forwarded if:
    //  1. It's local.
    //  2. It's not the current branch.
    //  3. It has an upstream.
    //  4. It's not ahead of its upstream.
    const eligibleBranches = branches.filter(b => {
      return b.type === BranchType.Local && b.name !== currentBranchName && b.upstream
    })

    for (const branch of eligibleBranches) {
      const aheadBehind = await getBranchAheadBehind(repository, branch)
      if (!aheadBehind) { continue }

      const { ahead, behind } = aheadBehind
      if (ahead === 0 && behind > 0) {
        // At this point we're guaranteed this is non-null since we've filtered
        // out any branches will null upstreams above when creating
        // `eligibleBranches`.
        const upstreamRef = branch.upstream!
        await updateRef(repository, `refs/heads/${branch.name}`, branch.tip.sha, upstreamRef, 'pull: Fast-forward')
      }
    }
  }

  private getUserForRepository(repository: Repository): User | null {
    const gitHubRepository = repository.gitHubRepository
    if (!gitHubRepository) { return null }

    return getUserForEndpoint(this.users, gitHubRepository.endpoint)
  }

  /** This shouldn't be called directly. See `Dispatcher`. */
  public async _publishRepository(repository: Repository, name: string, description: string, private_: boolean, account: User, org: IAPIUser | null): Promise<void> {
    const api = new API(account)
    const apiRepository = await api.createRepository(org, name, description, private_)

    const gitStore = this.getGitStore(repository)
    await gitStore.performFailableOperation(() => addRemote(repository, 'origin', apiRepository.cloneUrl))
    await gitStore.loadCurrentRemote()
    return this._push(repository)
  }

  /** This shouldn't be called directly. See `Dispatcher`. */
  public _clone(url: string, path: string, user: User | null): { promise: Promise<void>, repository: CloningRepository } {
    const promise = this.cloningRepositoriesStore.clone(url, path, user)
    const repository = this.cloningRepositoriesStore.repositories.find(r => r.url === url && r.path === path)!
    return { promise, repository }
  }

  public _removeCloningRepository(repository: CloningRepository) {
    this.cloningRepositoriesStore.remove(repository)
  }

  public async _discardChanges(repository: Repository, files: ReadonlyArray<WorkingDirectoryFileChange>) {
    const onDiskFiles = files.filter(f => OnDiskStatuses.has(f.status))
    const absolutePaths = onDiskFiles.map(f => Path.join(repository.path, f.path))
    for (const path of absolutePaths) {
      shell.moveItemToTrash(path)
    }

    const modifiedFiles = files.filter(f => CommittedStatuses.has(f.status))

    if (modifiedFiles.length) {
      const gitStore = this.getGitStore(repository)
      await gitStore.performFailableOperation(() => checkoutPaths(repository, modifiedFiles.map(f => f.path)))
    }

    return this._refreshRepository(repository)
  }

  public async _undoCommit(repository: Repository, commit: Commit): Promise<void> {
    const gitStore = this.getGitStore(repository)

    await gitStore.undoCommit(commit)

    return this._refreshRepository(repository)
  }

  public _clearContextualCommitMessage(repository: Repository): Promise<void> {
    const gitStore = this.getGitStore(repository)
    return gitStore.clearContextualCommitMessage()
  }

  /** Fetch the repository. */
  public async fetch(repository: Repository): Promise<void> {
    await this.withPushPull(repository, async () => {
      const gitStore = this.getGitStore(repository)
      const user = this.getUserForRepository(repository)
      await gitStore.fetch(user)
      await this.fastForwardBranches(repository)
    })

    return this._refreshRepository(repository)
  }

  public _endWelcomeFlow(): Promise<void> {
    this.showWelcomeFlow = false

    this.emitUpdate()

    localStorage.setItem(HasShownWelcomeFlowKey, '1')

    return Promise.resolve()
  }

  public _setSidebarWidth(width: number): Promise<void> {
    this.sidebarWidth = width
    localStorage.setItem(sidebarWidthConfigKey, width.toString())
    this.emitUpdate()

    return Promise.resolve()
  }

  public _resetSidebarWidth(): Promise<void> {
    this.sidebarWidth = defaultSidebarWidth
    localStorage.removeItem(sidebarWidthConfigKey)
    this.emitUpdate()

    return Promise.resolve()
  }

  public _setCommitSummaryWidth(width: number): Promise<void> {
    this.commitSummaryWidth = width
    localStorage.setItem(commitSummaryWidthConfigKey, width.toString())
    this.emitUpdate()

    return Promise.resolve()
  }

  public _resetCommitSummaryWidth(): Promise<void> {
    this.commitSummaryWidth = defaultCommitSummaryWidth
    localStorage.removeItem(commitSummaryWidthConfigKey)
    this.emitUpdate()

    return Promise.resolve()
  }

  public _setCommitMessage(repository: Repository, message: ICommitMessage | null): Promise<void> {
    const gitStore = this.getGitStore(repository)
    return gitStore.setCommitMessage(message)
  }

  /**
   * Set the global application menu.
   *
   * This is called in response to the main process emitting an event signalling
   * that the application menu has changed in some way like an item being
   * added/removed or an item having its visibility toggled.
   *
   * This method should not be called by the renderer in any other circumstance
   * than as a directly result of the main-process event.
   *
   */
  private setAppMenu(menu: IMenu): Promise<void> {
    if (this.appMenu) {
      this.appMenu = this.appMenu.withMenu(menu)
    } else {
      this.appMenu = AppMenu.fromMenu(menu)
    }

    this.emitUpdate()
    return Promise.resolve()
  }

  public _setAppMenuState(update: (appMenu: AppMenu) => AppMenu): Promise<void> {
    if (this.appMenu) {
      this.appMenu = update(this.appMenu)
      this.emitUpdate()
    }
    return Promise.resolve()
  }

  public _setAppMenuToolbarButtonHighlightState(highlight: boolean): Promise<void> {
    if (this.highlightAppMenuToolbarButton !== highlight) {
      this.highlightAppMenuToolbarButton = highlight
      this.emitUpdate()
    }

    return Promise.resolve()
  }

  public async _mergeBranch(repository: Repository, branch: string): Promise<void> {
    const gitStore = this.getGitStore(repository)
    await gitStore.merge(branch)

    return this._refreshRepository(repository)
  }

  /** This shouldn't be called directly. See `Dispatcher`. */
  public _setRemoteURL(repository: Repository, name: string, url: string): Promise<void> {
    const gitStore = this.getGitStore(repository)
    return gitStore.setRemoteURL(name, url)
  }

  /** This shouldn't be called directly. See `Dispatcher`. */
<<<<<<< HEAD
  public _openShell(path: string) {
    return openShell(path)
=======
  public async _setGitIgnoreText(repository: Repository, text: string): Promise<void> {
    const gitStore = this.getGitStore(repository)
    await gitStore.setGitIgnoreText(text)

    return this._refreshRepository(repository)
  }

  /** This shouldn't be called directly. See `Dispatcher`. */
  public async _refreshGitIgnore(repository: Repository): Promise<void> {
    const gitStore = this.getGitStore(repository)
    return gitStore.refreshGitIgnoreText()
  }

  /** Takes a URL and opens it using the system default application */
  public _openInBrowser(url: string) {
    return shell.openExternal(url)
>>>>>>> 9bfe090b
  }
}<|MERGE_RESOLUTION|>--- conflicted
+++ resolved
@@ -1295,10 +1295,11 @@
   }
 
   /** This shouldn't be called directly. See `Dispatcher`. */
-<<<<<<< HEAD
   public _openShell(path: string) {
     return openShell(path)
-=======
+  }
+  
+  /** This shouldn't be called directly. See `Dispatcher`. */
   public async _setGitIgnoreText(repository: Repository, text: string): Promise<void> {
     const gitStore = this.getGitStore(repository)
     await gitStore.setGitIgnoreText(text)
@@ -1315,6 +1316,5 @@
   /** Takes a URL and opens it using the system default application */
   public _openInBrowser(url: string) {
     return shell.openExternal(url)
->>>>>>> 9bfe090b
   }
 }