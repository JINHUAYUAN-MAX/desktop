import * as URL from 'url'

import { IAPIEmail, getDotComAPIEndpoint } from './api'
import { Account } from '../models/account'

/**
 * Lookup a suitable email address to display in the application, based on the
 * following rules:
 *
 *  - the primary email if it's publicly visible
 *  - the first public email
 *  - an anonymous (i.e. '@users.noreply.github.com') email address
 *  - the first email address returned from the API
 *  - an automatically generated stealth email based on the user's
 *    login, id, and endpoint.
 *
 * @param emails array of email addresses associated with an account
 */
export function lookupPreferredEmail(account: Account): string {
  const emails = account.emails

  const stealthSuffix = `@${getStealthEmailHostForEndpoint(account.endpoint)}`

  if (emails.length === 0) {
<<<<<<< HEAD
    return `${account.id}+${account.login}${stealthSuffix}`
=======
    return getStealthEmailFor(account)
>>>>>>> f7b95123
  }

  const primary = emails.find(e => e.primary)
  if (primary && isEmailPublic(primary)) {
    return primary.email
  }

<<<<<<< HEAD
=======
  const stealthSuffix = `@${getStealthEmailHostForEndpoint(account.endpoint)}`
>>>>>>> f7b95123
  const noReply = emails.find(e =>
    e.email.toLowerCase().endsWith(stealthSuffix)
  )

  if (noReply) {
    return noReply.email
  }

  return emails[0].email
}

/**
 * Is the email public?
 */
function isEmailPublic(email: IAPIEmail): boolean {
  // If an email doesn't have a visibility setting it means it's coming from an
  // older Enterprise Server which doesn't have the concept of visiblity.
  return email.visibility === 'public' || !email.visibility
}

/**
 * Returns the stealth email host name for a given endpoint. The stealth
 * email host is hardcoded to the subdomain users.noreply under the
 * endpoint host.
 */
function getStealthEmailHostForEndpoint(endpoint: string) {
  return getDotComAPIEndpoint() !== endpoint
    ? `users.noreply.${URL.parse(endpoint).hostname}`
    : 'users.noreply.github.com'
}

function getLegacyStealthEmailFor(account: Account) {
  const stealthEmailHost = getStealthEmailHostForEndpoint(account.endpoint)
  return `${account.login}@${stealthEmailHost}`
}

function getStealthEmailFor(account: Account) {
  const stealthEmailHost = getStealthEmailHostForEndpoint(account.endpoint)
  return `${account.id}+${account.login}@${stealthEmailHost}`
}

/**
 * Produces a list of all email addresses that when used as the author email
 * in a commit we'll know will end up getting attributted to the given
 * account when pushed to GitHub.com or GitHub Enterprise Server.
 *
 * The list of email addresses consists of all the email addresses we get
 * from the API (since this is for the currently signed in user we get
 * public as well as private email addresses here) as well as the legacy
 * and modern format of the anonymous email addresses, for example:
 *
 *  desktop@users.noreply.github.com
 *  13171334+desktop@users.noreply.github.com
 */
export function getAttributableEmailsFor(
  account: Account
): ReadonlyArray<string> {
  const uniqueEmails = new Set<string>([
    ...account.emails.map(x => x.email),
    getLegacyStealthEmailFor(account),
    getStealthEmailFor(account),
  ])

  return [...uniqueEmails]
}<|MERGE_RESOLUTION|>--- conflicted
+++ resolved
@@ -19,14 +19,8 @@
 export function lookupPreferredEmail(account: Account): string {
   const emails = account.emails
 
-  const stealthSuffix = `@${getStealthEmailHostForEndpoint(account.endpoint)}`
-
   if (emails.length === 0) {
-<<<<<<< HEAD
-    return `${account.id}+${account.login}${stealthSuffix}`
-=======
     return getStealthEmailFor(account)
->>>>>>> f7b95123
   }
 
   const primary = emails.find(e => e.primary)
@@ -34,10 +28,7 @@
     return primary.email
   }
 
-<<<<<<< HEAD
-=======
   const stealthSuffix = `@${getStealthEmailHostForEndpoint(account.endpoint)}`
->>>>>>> f7b95123
   const noReply = emails.find(e =>
     e.email.toLowerCase().endsWith(stealthSuffix)
   )
