import * as React from 'react'
import { Dispatcher } from '../dispatcher'
<<<<<<< HEAD
import * as OcticonSymbol from '../octicons/octicons.generated'
=======
import { OcticonSymbol, syncClockwise } from '../octicons'
>>>>>>> 9f5fb18d
import { Repository } from '../../models/repository'
import { TipState } from '../../models/tip'
import { ToolbarDropdown, DropdownState } from './dropdown'
import { IRepositoryState, isRebaseConflictState } from '../../lib/app-state'
import { BranchesContainer, PullRequestBadge } from '../branches'
import { assertNever } from '../../lib/fatal-error'
import { BranchesTab } from '../../models/branches-tab'
import { PullRequest } from '../../models/pull-request'
import classNames from 'classnames'
import { UncommittedChangesStrategy } from '../../models/uncommitted-changes-strategy'

interface IBranchDropdownProps {
  readonly dispatcher: Dispatcher

  /** The currently selected repository. */
  readonly repository: Repository

  /** The current repository state as derived from AppState */
  readonly repositoryState: IRepositoryState

  /** Whether or not the branch dropdown is currently open */
  readonly isOpen: boolean

  /**
   * An event handler for when the drop down is opened, or closed, by a pointer
   * event or by pressing the space or enter key while focused.
   *
   * @param state    - The new state of the drop down
   */
  readonly onDropDownStateChanged: (state: DropdownState) => void

  /** The currently selected tab. */
  readonly selectedTab: BranchesTab

  /** The open pull requests in the repository. */
  readonly pullRequests: ReadonlyArray<PullRequest>

  /** The pull request associated with the current branch. */
  readonly currentPullRequest: PullRequest | null

  /** Are we currently loading pull requests? */
  readonly isLoadingPullRequests: boolean

  /** Whether this component should show its onboarding tutorial nudge arrow */
  readonly shouldNudge: boolean

  readonly selectedUncommittedChangesStrategy: UncommittedChangesStrategy

  readonly couldOverwriteStash: boolean
}

/**
 * A drop down for selecting the currently checked out branch.
 */
export class BranchDropdown extends React.Component<IBranchDropdownProps> {
  private renderBranchFoldout = (): JSX.Element | null => {
    const repositoryState = this.props.repositoryState
    const branchesState = repositoryState.branchesState
    const currentBranchProtected =
      repositoryState.changesState.currentBranchProtected

    const tip = repositoryState.branchesState.tip
    const currentBranch = tip.kind === TipState.Valid ? tip.branch : null

    return (
      <BranchesContainer
        allBranches={branchesState.allBranches}
        recentBranches={branchesState.recentBranches}
        currentBranch={currentBranch}
        defaultBranch={branchesState.defaultBranch}
        dispatcher={this.props.dispatcher}
        repository={this.props.repository}
        selectedTab={this.props.selectedTab}
        pullRequests={this.props.pullRequests}
        currentPullRequest={this.props.currentPullRequest}
        isLoadingPullRequests={this.props.isLoadingPullRequests}
        currentBranchProtected={currentBranchProtected}
        selectedUncommittedChangesStrategy={
          this.props.selectedUncommittedChangesStrategy
        }
        couldOverwriteStash={this.props.couldOverwriteStash}
      />
    )
  }

  private onDropDownStateChanged = (state: DropdownState) => {
    // Don't allow opening the drop down when checkout is in progress
    if (state === 'open' && this.props.repositoryState.checkoutProgress) {
      return
    }

    this.props.onDropDownStateChanged(state)
  }

  public render() {
    const { repositoryState } = this.props
    const { branchesState, checkoutProgress, changesState } = repositoryState
    const { tip } = branchesState
    const { conflictState } = changesState

    const tipKind = tip.kind

    let icon = OcticonSymbol.gitBranch
    let iconClassName: string | undefined = undefined
    let title: string
    let description = __DARWIN__ ? 'Current Branch' : 'Current branch'
    let canOpen = true
    let disabled = false
    let tooltip: string

    if (this.props.currentPullRequest) {
      icon = OcticonSymbol.gitPullRequest
    }

    if (tip.kind === TipState.Unknown) {
      // TODO: this is bad and I feel bad
      return null
    } else if (tip.kind === TipState.Unborn) {
      title = tip.ref
      tooltip = `Current branch is ${tip.ref}`
      canOpen = branchesState.allBranches.length > 0
    } else if (tip.kind === TipState.Detached) {
      title = `On ${tip.currentSha.substr(0, 7)}`
      tooltip = 'Currently on a detached HEAD'
      icon = OcticonSymbol.gitCommit
      description = 'Detached HEAD'
    } else if (tip.kind === TipState.Valid) {
      title = tip.branch.name
      tooltip = `Current branch is ${title}`
    } else {
      return assertNever(tip, `Unknown tip state: ${tipKind}`)
    }

    let progressValue: number | undefined = undefined

    if (checkoutProgress) {
      title = checkoutProgress.targetBranch
      description = __DARWIN__ ? 'Switching to Branch' : 'Switching to branch'

      if (checkoutProgress.value > 0) {
        const friendlyProgress = Math.round(checkoutProgress.value * 100)
        description = `${description} (${friendlyProgress}%)`
      }

      progressValue = checkoutProgress.value
      icon = syncClockwise
      iconClassName = 'spin'
      canOpen = false
    } else if (conflictState !== null && isRebaseConflictState(conflictState)) {
      title = conflictState.targetBranch
      description = 'Rebasing branch'
      icon = OcticonSymbol.gitBranch
      canOpen = false
      disabled = true
    }

    const isOpen = this.props.isOpen
    const currentState: DropdownState = isOpen && canOpen ? 'open' : 'closed'
    const buttonClassName = classNames('nudge-arrow', {
      'nudge-arrow-up': this.props.shouldNudge,
    })

    return (
      <ToolbarDropdown
        className="branch-button"
        icon={icon}
        iconClassName={iconClassName}
        title={title}
        description={description}
        tooltip={tooltip}
        onDropdownStateChanged={this.onDropDownStateChanged}
        dropdownContentRenderer={this.renderBranchFoldout}
        dropdownState={currentState}
        disabled={disabled}
        showDisclosureArrow={canOpen}
        progressValue={progressValue}
        buttonClassName={buttonClassName}
      >
        {this.renderPullRequestInfo()}
      </ToolbarDropdown>
    )
  }

  private renderPullRequestInfo() {
    const pr = this.props.currentPullRequest

    if (pr === null) {
      return null
    }

    return (
      <PullRequestBadge
        number={pr.pullRequestNumber}
        dispatcher={this.props.dispatcher}
        repository={pr.base.gitHubRepository}
      />
    )
  }
}<|MERGE_RESOLUTION|>--- conflicted
+++ resolved
@@ -1,10 +1,7 @@
 import * as React from 'react'
 import { Dispatcher } from '../dispatcher'
-<<<<<<< HEAD
 import * as OcticonSymbol from '../octicons/octicons.generated'
-=======
-import { OcticonSymbol, syncClockwise } from '../octicons'
->>>>>>> 9f5fb18d
+import { syncClockwise } from '../octicons'
 import { Repository } from '../../models/repository'
 import { TipState } from '../../models/tip'
 import { ToolbarDropdown, DropdownState } from './dropdown'
@@ -107,7 +104,7 @@
 
     const tipKind = tip.kind
 
-    let icon = OcticonSymbol.gitBranch
+    let icon: OcticonSymbol.OcticonSymbolType = OcticonSymbol.gitBranch
     let iconClassName: string | undefined = undefined
     let title: string
     let description = __DARWIN__ ? 'Current Branch' : 'Current branch'
