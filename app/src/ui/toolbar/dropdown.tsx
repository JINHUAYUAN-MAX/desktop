--- conflicted
+++ resolved
@@ -279,12 +279,9 @@
         iconClassName={this.props.iconClassName}
         disabled={this.props.disabled}
         onKeyDown={this.props.onKeyDown}
-<<<<<<< HEAD
-=======
         tabIndex={this.props.tabIndex}
         onButtonFocus={this.props.onButtonFocus}
         onButtonBlur={this.props.onButtonBlur}
->>>>>>> 73ef7652
       >
         {this.props.children}
         {this.renderDropdownArrow()}
