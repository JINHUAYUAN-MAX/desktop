--- conflicted
+++ resolved
@@ -8,14 +8,9 @@
 
 export function renderDefaultBranch(
   item: IBranchListItem,
-<<<<<<< HEAD
   matches: IMatches,
-  currentBranch: Branch | null
-=======
-  matches: ReadonlyArray<number>,
   currentBranch: Branch | null,
   onCompareToBranch?: (branch: Branch) => void
->>>>>>> 9e856ecf
 ): JSX.Element {
   const branch = item.branch
   const commit = branch.tip
