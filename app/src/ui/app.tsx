import * as React from 'react'
import { ipcRenderer } from 'electron'

import { RepositoriesList } from './repositories-list'
import { RepositoryView } from './repository'
import { TitleBar } from './window/title-bar'
import { Dispatcher } from '../lib/dispatcher'
import { AppStore } from '../lib/stores'
import { Repository } from '../models/repository'
import { MenuEvent } from '../main-process/menu'
import { assertNever } from '../lib/fatal-error'
import {
  IAppState,
  RepositorySection,
  Popup,
  PopupType,
  FoldoutType,
  SelectionType,
} from '../lib/app-state'
import { PreferencesTab } from '../models/preferences'
import { RenameBranch } from './rename-branch'
import { DeleteBranch } from './delete-branch'
import { CloningRepositoryView } from './cloning-repository'
import {
  Toolbar,
  ToolbarDropdown,
  DropdownState,
  PushPullButton,
  BranchDropdown,
} from './toolbar'
import { OcticonSymbol, iconForRepository } from './octicons'
import {
  showCertificateTrustDialog,
  registerContextualMenuActionDispatcher,
} from './main-process-proxy'
import { DiscardChanges } from './discard-changes'
import { updateStore, UpdateStatus } from './lib/update-store'
import { getDotComAPIEndpoint } from '../lib/api'
import { ILaunchStats } from '../lib/stats'
import { Welcome } from './welcome'
import { AppMenuBar } from './app-menu'
import { findItemByAccessKey, itemIsSelectable } from '../models/app-menu'
import { UpdateAvailable } from './updates'
import { Preferences } from './preferences'
import { Account } from '../models/account'
import { TipState } from '../models/tip'
import { CloningRepository } from '../models/cloning-repository'
import { shouldRenderApplicationMenu } from './lib/features'
import { Merge } from './merge-branch'
import { RepositorySettings } from './repository-settings'
import { matchExistingRepository } from '../lib/repository-matching'
import { AppError } from './app-error'
import { MissingRepository } from './missing-repository'
import { AddExistingRepository, CreateRepository } from './add-repository'
import { CloneRepository } from './clone-repository'
import { CreateBranch } from './create-branch'
import { SignIn } from './sign-in'
import { InstallGit } from './install-git'
import { EditorError } from './editor'
import { About } from './about'
import { getVersion, getName } from './lib/app-proxy'
import { shell } from '../lib/app-shell'
import { Publish } from './publish-repository'
import { Acknowledgements } from './acknowledgements'
import { UntrustedCertificate } from './untrusted-certificate'
import { CSSTransitionGroup } from 'react-transition-group'
import { BlankSlateView } from './blank-slate'
import { ConfirmRemoveRepository } from '../ui/remove-repository/confirm-remove-repository'
import { sendReady } from './main-process-proxy'
import { TermsAndConditions } from './terms-and-conditions'
import { ZoomInfo } from './window/zoom-info'
import { FullScreenInfo } from './window/full-screen-info'
import { PushBranchCommits } from './branches/push-branch-commits'
import { Branch } from '../models/branch'
import { CLIInstalled } from './cli-installed'
import { GenericGitAuthentication } from './generic-git-auth'
import { RetryAction } from '../lib/retry-actions'
import { ShellError } from './shell'
import { InitializeLFS, AttributeMismatch } from './lfs'
import { CloneRepositoryTab } from '../models/clone-repository-tab'
import { getOS } from '../lib/get-os'
<<<<<<< HEAD
import { getAccountForRepository } from '../lib/get-account-for-repository'
=======
import { validatedRepositoryPath } from '../lib/stores/helpers/validated-repository-path'
>>>>>>> b324c812

/** The interval at which we should check for updates. */
const UpdateCheckInterval = 1000 * 60 * 60 * 4

const SendStatsInterval = 1000 * 60 * 60 * 4

interface IAppProps {
  readonly dispatcher: Dispatcher
  readonly appStore: AppStore
  readonly startTime: number
}

export const dialogTransitionEnterTimeout = 250
export const dialogTransitionLeaveTimeout = 100

/**
 * The time to delay (in ms) from when we've loaded the initial state to showing
 * the window. This is try to give Chromium enough time to flush our latest DOM
 * changes. See https://github.com/desktop/desktop/issues/1398.
 */
const ReadyDelay = 100

export class App extends React.Component<IAppProps, IAppState> {
  private loading = true

  /**
   * Used on non-macOS platforms to support the Alt key behavior for
   * the custom application menu. See the event handlers for window
   * keyup and keydown.
   */
  private lastKeyPressed: string | null = null

  /**
   * Gets a value indicating whether or not we're currently showing a
   * modal dialog such as the preferences, or an error dialog.
   */
  private get isShowingModal() {
    return this.state.currentPopup || this.state.errors.length
  }

  public constructor(props: IAppProps) {
    super(props)

    registerContextualMenuActionDispatcher()

    props.dispatcher.loadInitialState().then(() => {
      this.loading = false
      this.forceUpdate()

      requestIdleCallback(
        () => {
          const now = performance.now()
          sendReady(now - props.startTime)

          requestIdleCallback(() => {
            this.performDeferredLaunchActions()
          })
        },
        { timeout: ReadyDelay }
      )
    })

    this.state = props.appStore.getState()
    props.appStore.onDidUpdate(state => {
      this.setState(state)
    })

    props.appStore.onDidError(error => {
      props.dispatcher.postError(error)
    })

    ipcRenderer.on(
      'menu-event',
      (event: Electron.IpcMessageEvent, { name }: { name: MenuEvent }) => {
        this.onMenuEvent(name)
      }
    )

    updateStore.onDidChange(state => {
      const status = state.status

      if (
        !(
          __RELEASE_CHANNEL__ === 'development' ||
          __RELEASE_CHANNEL__ === 'test'
        ) &&
        status === UpdateStatus.UpdateReady
      ) {
        this.props.dispatcher.setUpdateBannerVisibility(true)
      }
    })

    updateStore.onError(error => {
      log.error(`Error checking for updates`, error)

      this.props.dispatcher.postError(error)
    })

    ipcRenderer.on(
      'launch-timing-stats',
      (event: Electron.IpcMessageEvent, { stats }: { stats: ILaunchStats }) => {
        console.info(`App ready time: ${stats.mainReadyTime}ms`)
        console.info(`Load time: ${stats.loadTime}ms`)
        console.info(`Renderer ready time: ${stats.rendererReadyTime}ms`)

        this.props.dispatcher.recordLaunchStats(stats)
      }
    )

    ipcRenderer.on(
      'certificate-error',
      (
        event: Electron.IpcMessageEvent,
        {
          certificate,
          error,
          url,
        }: { certificate: Electron.Certificate; error: string; url: string }
      ) => {
        this.props.dispatcher.showPopup({
          type: PopupType.UntrustedCertificate,
          certificate,
          url,
        })
      }
    )
  }

  private performDeferredLaunchActions() {
    // Loading emoji is super important but maybe less important that loading
    // the app. So defer it until we have some breathing space.
    this.props.appStore.loadEmoji()

    this.props.dispatcher.reportStats()
    setInterval(() => this.props.dispatcher.reportStats(), SendStatsInterval)

    this.props.dispatcher.installGlobalLFSFilters(false)

    setInterval(() => this.checkForUpdates(true), UpdateCheckInterval)
    this.checkForUpdates(true)

    log.info(`launching: ${getVersion()} (${getOS()})`)
  }

  private onMenuEvent(name: MenuEvent): any {
    // Don't react to menu events when an error dialog is shown.
    if (this.state.errors.length) {
      return
    }

    switch (name) {
      case 'push':
        return this.push()
      case 'pull':
        return this.pull()
      case 'select-changes':
        return this.selectChanges()
      case 'select-history':
        return this.selectHistory()
      case 'add-local-repository':
        return this.showAddLocalRepo()
      case 'create-branch':
        return this.showCreateBranch()
      case 'show-branches':
        return this.showBranches()
      case 'remove-repository':
        return this.removeRepository(this.getRepository())
      case 'create-repository':
        return this.showCreateRepository()
      case 'rename-branch':
        return this.renameBranch()
      case 'delete-branch':
        return this.deleteBranch()
      case 'show-preferences':
        return this.props.dispatcher.showPopup({ type: PopupType.Preferences })
      case 'choose-repository': {
        if (
          this.state.currentFoldout &&
          this.state.currentFoldout.type === FoldoutType.Repository
        ) {
          return this.props.dispatcher.closeFoldout(FoldoutType.Repository)
        }
        return this.props.dispatcher.showFoldout({
          type: FoldoutType.Repository,
        })
      }
      case 'open-working-directory':
        return this.openCurrentRepositoryWorkingDirectory()
      case 'update-branch':
        return this.updateBranch()
      case 'merge-branch':
        return this.mergeBranch()
      case 'show-repository-settings':
        return this.showRepositorySettings()
      case 'view-repository-on-github':
        return this.viewRepositoryOnGitHub()
      case 'compare-branch':
        return this.compareBranch()
      case 'open-in-shell':
        return this.openCurrentRepositoryInShell()
      case 'clone-repository':
        return this.showCloneRepo()
      case 'show-about':
        return this.showAbout()
      case 'boomtown':
        return this.boomtown()
      case 'create-pull-request': {
        const state = this.state.selectedState
        if (!state || state.type !== SelectionType.Repository) {
          return
        }
        return this.props.dispatcher.openCreatePullRequest(state.repository)
      }
      case 'install-cli':
        return this.props.dispatcher.installCLI()
      case 'open-external-editor':
        return this.openCurrentRepositoryInExternalEditor()
    }

    return assertNever(name, `Unknown menu event name: ${name}`)
  }

  private boomtown() {
    setImmediate(() => {
      throw new Error('Boomtown!')
    })
  }

  private checkForUpdates(inBackground: boolean) {
    if (
      __RELEASE_CHANNEL__ === 'development' ||
      __RELEASE_CHANNEL__ === 'test'
    ) {
      return
    }

    updateStore.checkForUpdates(inBackground)
  }

  private getDotComAccount(): Account | null {
    const state = this.props.appStore.getState()
    const accounts = state.accounts
    const dotComAccount = accounts.find(
      a => a.endpoint === getDotComAPIEndpoint()
    )
    return dotComAccount || null
  }

  private getEnterpriseAccount(): Account | null {
    const state = this.props.appStore.getState()
    const accounts = state.accounts
    const enterpriseAccount = accounts.find(
      a => a.endpoint !== getDotComAPIEndpoint()
    )
    return enterpriseAccount || null
  }

  private updateBranch() {
    const state = this.state.selectedState
    if (!state || state.type !== SelectionType.Repository) {
      return
    }

    const defaultBranch = state.state.branchesState.defaultBranch
    if (!defaultBranch) {
      return
    }

    this.props.dispatcher.mergeBranch(state.repository, defaultBranch.name)
  }

  private mergeBranch() {
    const state = this.state.selectedState
    if (!state || state.type !== SelectionType.Repository) {
      return
    }

    this.props.dispatcher.showPopup({
      type: PopupType.MergeBranch,
      repository: state.repository,
    })
  }

  private compareBranch() {
    const htmlURL = this.getCurrentRepositoryGitHubURL()
    if (!htmlURL) {
      return
    }

    const state = this.state.selectedState
    if (!state || state.type !== SelectionType.Repository) {
      return
    }

    const branchTip = state.state.branchesState.tip
    if (
      branchTip.kind !== TipState.Valid ||
      !branchTip.branch.upstreamWithoutRemote
    ) {
      return
    }

    const compareURL = `${htmlURL}/compare/${branchTip.branch
      .upstreamWithoutRemote}`
    this.props.dispatcher.openInBrowser(compareURL)
  }

  private openCurrentRepositoryWorkingDirectory() {
    const state = this.state.selectedState
    if (!state || state.type !== SelectionType.Repository) {
      return
    }

    this.showRepository(state.repository)
  }

  private renameBranch() {
    const state = this.state.selectedState
    if (!state || state.type !== SelectionType.Repository) {
      return
    }

    const tip = state.state.branchesState.tip
    if (tip.kind === TipState.Valid) {
      this.props.dispatcher.showPopup({
        type: PopupType.RenameBranch,
        repository: state.repository,
        branch: tip.branch,
      })
    }
  }

  private deleteBranch() {
    const state = this.state.selectedState
    if (!state || state.type !== SelectionType.Repository) {
      return
    }

    const tip = state.state.branchesState.tip

    if (tip.kind === TipState.Valid) {
      this.props.dispatcher.showPopup({
        type: PopupType.DeleteBranch,
        repository: state.repository,
        branch: tip.branch,
      })
    }
  }

  private showAddLocalRepo = () => {
    return this.props.dispatcher.showPopup({ type: PopupType.AddRepository })
  }

  private showCreateRepository = () => {
    this.props.dispatcher.showPopup({
      type: PopupType.CreateRepository,
    })
  }

  private showCloneRepo = () => {
    return this.props.dispatcher.showPopup({
      type: PopupType.CloneRepository,
      initialURL: null,
    })
  }

  private showBranches() {
    const state = this.state.selectedState
    if (!state || state.type !== SelectionType.Repository) {
      return
    }

    this.props.dispatcher.showFoldout({ type: FoldoutType.Branch })
  }

  private showAbout() {
    this.props.dispatcher.showPopup({ type: PopupType.About })
  }

  private selectChanges() {
    const state = this.state.selectedState
    if (!state || state.type !== SelectionType.Repository) {
      return
    }

    this.props.dispatcher.changeRepositorySection(
      state.repository,
      RepositorySection.Changes
    )
  }

  private selectHistory() {
    const state = this.state.selectedState
    if (!state || state.type !== SelectionType.Repository) {
      return
    }

    this.props.dispatcher.changeRepositorySection(
      state.repository,
      RepositorySection.History
    )
  }

  private push() {
    const state = this.state.selectedState
    if (!state || state.type !== SelectionType.Repository) {
      return
    }

    this.props.dispatcher.push(state.repository)
  }

  private async pull() {
    const state = this.state.selectedState
    if (!state || state.type !== SelectionType.Repository) {
      return
    }

    this.props.dispatcher.pull(state.repository)
  }

  public componentDidMount() {
    document.ondragover = document.ondrop = e => {
      e.preventDefault()
    }

    document.body.ondrop = e => {
      const files = e.dataTransfer.files
      this.handleDragAndDrop(files)
      e.preventDefault()
    }

    if (shouldRenderApplicationMenu()) {
      window.addEventListener('keydown', this.onWindowKeyDown)
      window.addEventListener('keyup', this.onWindowKeyUp)
    }
  }

  /**
   * On Windows pressing the Alt key and holding it down should
   * highlight the application menu.
   *
   * This method in conjunction with the onWindowKeyUp sets the
   * appMenuToolbarHighlight state when the Alt key (and only the
   * Alt key) is pressed.
   */
  private onWindowKeyDown = (event: KeyboardEvent) => {
    if (event.defaultPrevented) {
      return
    }

    if (this.isShowingModal) {
      return
    }

    if (shouldRenderApplicationMenu()) {
      if (event.key === 'Alt') {
        // Immediately close the menu if open and the user hits Alt. This is
        // a Windows convention.
        if (
          this.state.currentFoldout &&
          this.state.currentFoldout.type === FoldoutType.AppMenu
        ) {
          // Only close it the menu when the key is pressed if there's an open
          // menu. If there isn't we should close it when the key is released
          // instead and that's taken care of in the onWindowKeyUp function.
          if (this.state.appMenuState.length > 1) {
            this.props.dispatcher.setAppMenuState(menu => menu.withReset())
            this.props.dispatcher.closeFoldout(FoldoutType.AppMenu)
          }
        }

        this.props.dispatcher.setAccessKeyHighlightState(true)
      } else if (event.altKey && !event.ctrlKey && !event.metaKey) {
        if (this.state.appMenuState.length) {
          const candidates = this.state.appMenuState[0].items
          const menuItemForAccessKey = findItemByAccessKey(
            event.key,
            candidates
          )

          if (menuItemForAccessKey && itemIsSelectable(menuItemForAccessKey)) {
            if (menuItemForAccessKey.type === 'submenuItem') {
              this.props.dispatcher.setAppMenuState(menu =>
                menu
                  .withReset()
                  .withSelectedItem(menuItemForAccessKey)
                  .withOpenedMenu(menuItemForAccessKey, true)
              )

              this.props.dispatcher.showFoldout({
                type: FoldoutType.AppMenu,
                enableAccessKeyNavigation: true,
                openedWithAccessKey: true,
              })
            } else {
              this.props.dispatcher.executeMenuItem(menuItemForAccessKey)
            }

            event.preventDefault()
          }
        }
      } else if (!event.altKey) {
        this.props.dispatcher.setAccessKeyHighlightState(false)
      }
    }

    this.lastKeyPressed = event.key
  }

  /**
   * Open the application menu foldout when the Alt key is pressed.
   *
   * See onWindowKeyDown for more information.
   */
  private onWindowKeyUp = (event: KeyboardEvent) => {
    if (event.defaultPrevented) {
      return
    }

    if (shouldRenderApplicationMenu()) {
      if (event.key === 'Alt') {
        this.props.dispatcher.setAccessKeyHighlightState(false)

        if (this.lastKeyPressed === 'Alt') {
          if (
            this.state.currentFoldout &&
            this.state.currentFoldout.type === FoldoutType.AppMenu
          ) {
            this.props.dispatcher.setAppMenuState(menu => menu.withReset())
            this.props.dispatcher.closeFoldout(FoldoutType.AppMenu)
          } else {
            this.props.dispatcher.showFoldout({
              type: FoldoutType.AppMenu,
              enableAccessKeyNavigation: true,
              openedWithAccessKey: false,
            })
          }
        }
      }
    }
  }

  private async handleDragAndDrop(fileList: FileList) {
    const paths: string[] = []
    for (let i = 0; i < fileList.length; i++) {
      const file = fileList[i]
      paths.push(file.path)
    }

    // If they're bulk adding repositories then just blindly try to add them.
    // But if they just dragged one, use the dialog so that they can initialize
    // it if needed.
    if (paths.length > 1) {
      this.addRepositories(paths)
    } else {
      // user may accidentally provide a folder within the repository
      // this ensures we use the repository root, if it is actually a repository
      // otherwise we consider it an untracked repository
      const first = paths[0]
      const path = (await validatedRepositoryPath(first)) || first

      const existingRepository = matchExistingRepository(
        this.state.repositories,
        path
      )

      if (existingRepository) {
        await this.props.dispatcher.selectRepository(existingRepository)
      } else {
        await this.showPopup({
          type: PopupType.AddRepository,
          path,
        })
      }
    }
  }

  private removeRepository = (
    repository: Repository | CloningRepository | null
  ) => {
    if (!repository) {
      return
    }

    if (repository instanceof CloningRepository || repository.missing) {
      this.props.dispatcher.removeRepositories([repository])
      return
    }

    if (this.state.askForConfirmationOnRepositoryRemoval) {
      this.props.dispatcher.showPopup({
        type: PopupType.RemoveRepository,
        repository,
      })
    } else {
      this.props.dispatcher.removeRepositories([repository])
    }
  }

  private onConfirmRepoRemoval = (repository: Repository) => {
    this.props.dispatcher.removeRepositories([repository])
  }

  private getRepository(): Repository | CloningRepository | null {
    const state = this.state.selectedState
    if (!state) {
      return null
    }

    return state.repository
  }

  private async addRepositories(paths: ReadonlyArray<string>) {
    const repositories = await this.props.dispatcher.addRepositories(paths)
    if (repositories.length) {
      this.props.dispatcher.selectRepository(repositories[0])
    }
  }

  private showRepositorySettings() {
    const repository = this.getRepository()

    if (!repository || repository instanceof CloningRepository) {
      return
    }
    this.props.dispatcher.showPopup({
      type: PopupType.RepositorySettings,
      repository,
    })
  }

  private viewRepositoryOnGitHub() {
    const url = this.getCurrentRepositoryGitHubURL()

    if (url) {
      this.props.dispatcher.openInBrowser(url)
      return
    }
  }

  /** Returns the URL to the current repository if hosted on GitHub */
  private getCurrentRepositoryGitHubURL() {
    const repository = this.getRepository()

    if (
      !repository ||
      repository instanceof CloningRepository ||
      !repository.gitHubRepository
    ) {
      return null
    }

    return repository.gitHubRepository.htmlURL
  }

  private openCurrentRepositoryInShell() {
    const repository = this.getRepository()
    if (!repository) {
      return
    }

    this.openInShell(repository)
  }

  private openCurrentRepositoryInExternalEditor() {
    const repository = this.getRepository()
    if (!repository) {
      return
    }

    this.openInExternalEditor(repository)
  }

  /**
   * Conditionally renders a menu bar. The menu bar is currently only rendered
   * on Windows.
   */
  private renderAppMenuBar() {
    // We only render the app menu bar on Windows
    if (!__WIN32__) {
      return null
    }

    // Have we received an app menu from the main process yet?
    if (!this.state.appMenuState.length) {
      return null
    }

    // Don't render the menu bar during the welcome flow
    if (this.state.showWelcomeFlow) {
      return null
    }

    const currentFoldout = this.state.currentFoldout

    // AppMenuBar requires us to pass a strongly typed AppMenuFoldout state or
    // null if the AppMenu foldout is not currently active.
    const foldoutState =
      currentFoldout && currentFoldout.type === FoldoutType.AppMenu
        ? currentFoldout
        : null

    return (
      <AppMenuBar
        appMenu={this.state.appMenuState}
        dispatcher={this.props.dispatcher}
        highlightAppMenuAccessKeys={this.state.highlightAccessKeys}
        foldoutState={foldoutState}
        onLostFocus={this.onMenuBarLostFocus}
      />
    )
  }

  private onMenuBarLostFocus = () => {
    // Note: This event is emitted in an animation frame separate from
    // that of the AppStore. See onLostFocusWithin inside of the AppMenuBar
    // for more details. This means that it's possible that the current
    // app state in this component's state might be out of date so take
    // caution when considering app state in this method.
    this.props.dispatcher.closeFoldout(FoldoutType.AppMenu)
    this.props.dispatcher.setAppMenuState(menu => menu.withReset())
  }

  private renderTitlebar() {
    const inFullScreen = this.state.windowState === 'full-screen'

    const menuBarActive =
      this.state.currentFoldout &&
      this.state.currentFoldout.type === FoldoutType.AppMenu

    // When we're in full-screen mode on Windows we only need to render
    // the title bar when the menu bar is active. On other platforms we
    // never render the title bar while in full-screen mode.
    if (inFullScreen) {
      if (!__WIN32__ || !menuBarActive) {
        return null
      }
    }

    const showAppIcon = __WIN32__ && !this.state.showWelcomeFlow

    return (
      <TitleBar
        showAppIcon={showAppIcon}
        titleBarStyle={this.state.titleBarStyle}
        windowState={this.state.windowState}
        windowZoomFactor={this.state.windowZoomFactor}
      >
        {this.renderAppMenuBar()}
      </TitleBar>
    )
  }

  private onPopupDismissed = () => {
    this.props.dispatcher.closePopup()
  }

  private onSignInDialogDismissed = () => {
    this.props.dispatcher.resetSignInState()
    this.onPopupDismissed()
  }

  private onContinueWithUntrustedCertificate = (
    certificate: Electron.Certificate
  ) => {
    this.props.dispatcher.closePopup()
    showCertificateTrustDialog(
      certificate,
      'Could not securely connect to the server, because its certificate is not trusted. Attackers might be trying to steal your information.\n\nTo connect unsafely, which may put your data at risk, you can “Always trust” the certificate and try again.'
    )
  }

  private onUpdateAvailableDismissed = () => {
    this.props.dispatcher.setUpdateBannerVisibility(false)
  }

  private currentPopupContent(): JSX.Element | null {
    // Hide any dialogs while we're displaying an error
    if (this.state.errors.length) {
      return null
    }

    const popup = this.state.currentPopup

    if (!popup) {
      return null
    }

    switch (popup.type) {
      case PopupType.RenameBranch:
        return (
          <RenameBranch
            key="rename-branch"
            dispatcher={this.props.dispatcher}
            repository={popup.repository}
            branch={popup.branch}
          />
        )
      case PopupType.DeleteBranch:
        return (
          <DeleteBranch
            key="delete-branch"
            dispatcher={this.props.dispatcher}
            repository={popup.repository}
            branch={popup.branch}
            onDismissed={this.onPopupDismissed}
          />
        )
      case PopupType.ConfirmDiscardChanges:
        return (
          <DiscardChanges
            key="discard-changes"
            repository={popup.repository}
            dispatcher={this.props.dispatcher}
            files={popup.files}
            confirmDiscardChanges={
              this.state.askForConfirmationOnDiscardChanges
            }
            onDismissed={this.onPopupDismissed}
            onConfirmDiscardChangesChanged={this.onConfirmDiscardChangesChanged}
          />
        )
      case PopupType.Preferences:
        return (
          <Preferences
            key="preferences"
            initialSelectedTab={popup.initialSelectedTab}
            dispatcher={this.props.dispatcher}
            dotComAccount={this.getDotComAccount()}
            confirmRepositoryRemoval={
              this.state.askForConfirmationOnRepositoryRemoval
            }
            confirmDiscardChanges={
              this.state.askForConfirmationOnDiscardChanges
            }
            selectedExternalEditor={this.state.selectedExternalEditor}
            optOutOfUsageTracking={this.props.appStore.getStatsOptOut()}
            enterpriseAccount={this.getEnterpriseAccount()}
            onDismissed={this.onPopupDismissed}
            selectedShell={this.state.selectedShell}
          />
        )
      case PopupType.MergeBranch: {
        const repository = popup.repository
        const state = this.props.appStore.getRepositoryState(repository)

        const tip = state.branchesState.tip
        const currentBranch = tip.kind === TipState.Valid ? tip.branch : null

        return (
          <Merge
            key="merge-branch"
            dispatcher={this.props.dispatcher}
            repository={repository}
            allBranches={state.branchesState.allBranches}
            defaultBranch={state.branchesState.defaultBranch}
            recentBranches={state.branchesState.recentBranches}
            currentBranch={currentBranch}
            onDismissed={this.onPopupDismissed}
          />
        )
      }
      case PopupType.RepositorySettings: {
        const repository = popup.repository
        const state = this.props.appStore.getRepositoryState(repository)

        return (
          <RepositorySettings
            key="repository-settings"
            remote={state.remote}
            dispatcher={this.props.dispatcher}
            repository={repository}
            onDismissed={this.onPopupDismissed}
          />
        )
      }
      case PopupType.SignIn:
        return (
          <SignIn
            key="sign-in"
            signInState={this.state.signInState}
            dispatcher={this.props.dispatcher}
            onDismissed={this.onSignInDialogDismissed}
          />
        )
      case PopupType.AddRepository:
        return (
          <AddExistingRepository
            key="add-existing-repository"
            onDismissed={this.onPopupDismissed}
            dispatcher={this.props.dispatcher}
            path={popup.path}
          />
        )
      case PopupType.CreateRepository:
        return (
          <CreateRepository
            key="create-repository"
            onDismissed={this.onPopupDismissed}
            dispatcher={this.props.dispatcher}
            path={popup.path}
          />
        )
      case PopupType.CloneRepository:
        return (
          <CloneRepository
            key="clone-repository"
            dotComAccount={this.getDotComAccount()}
            enterpriseAccount={this.getEnterpriseAccount()}
            initialURL={popup.initialURL}
            onDismissed={this.onPopupDismissed}
            dispatcher={this.props.dispatcher}
            selectedTab={this.state.selectedCloneRepositoryTab}
            onTabSelected={this.onCloneRepositoriesTabSelected}
          />
        )
      case PopupType.CreateBranch: {
        const state = this.props.appStore.getRepositoryState(popup.repository)
        const branchesState = state.branchesState
        const repository = popup.repository

        if (branchesState.tip.kind === TipState.Unknown) {
          this.props.dispatcher.closePopup()
          return null
        }

        return (
          <CreateBranch
            key="create-branch"
            tip={branchesState.tip}
            defaultBranch={branchesState.defaultBranch}
            allBranches={branchesState.allBranches}
            repository={repository}
            onDismissed={this.onPopupDismissed}
            dispatcher={this.props.dispatcher}
          />
        )
      }
      case PopupType.InstallGit:
        return (
          <InstallGit
            key="install-git"
            onDismissed={this.onPopupDismissed}
            onOpenShell={this.onOpenShell}
            path={popup.path}
          />
        )
      case PopupType.About:
        return (
          <About
            key="about"
            onDismissed={this.onPopupDismissed}
            applicationName={getName()}
            applicationVersion={getVersion()}
            onCheckForUpdates={this.onCheckForUpdates}
            onShowAcknowledgements={this.showAcknowledgements}
            onShowTermsAndConditions={this.showTermsAndConditions}
          />
        )
      case PopupType.PublishRepository:
        return (
          <Publish
            key="publish"
            dispatcher={this.props.dispatcher}
            repository={popup.repository}
            accounts={this.state.accounts}
            onDismissed={this.onPopupDismissed}
          />
        )
      case PopupType.UntrustedCertificate:
        return (
          <UntrustedCertificate
            key="untrusted-certificate"
            certificate={popup.certificate}
            url={popup.url}
            onDismissed={this.onPopupDismissed}
            onContinue={this.onContinueWithUntrustedCertificate}
          />
        )
      case PopupType.Acknowledgements:
        return (
          <Acknowledgements
            key="acknowledgements"
            onDismissed={this.onPopupDismissed}
            applicationVersion={getVersion()}
          />
        )
      case PopupType.RemoveRepository:
        return (
          <ConfirmRemoveRepository
            repository={popup.repository}
            onConfirmation={this.onConfirmRepoRemoval}
            onDismissed={this.onPopupDismissed}
          />
        )
      case PopupType.TermsAndConditions:
        return <TermsAndConditions onDismissed={this.onPopupDismissed} />
      case PopupType.PushBranchCommits:
        return (
          <PushBranchCommits
            dispatcher={this.props.dispatcher}
            repository={popup.repository}
            branch={popup.branch}
            unPushedCommits={popup.unPushedCommits}
            onConfirm={this.openPullRequestOnGitHub}
            onDismissed={this.onPopupDismissed}
          />
        )
      case PopupType.CLIInstalled:
        return <CLIInstalled onDismissed={this.onPopupDismissed} />
      case PopupType.GenericGitAuthentication:
        return (
          <GenericGitAuthentication
            hostname={popup.hostname}
            onDismiss={this.onPopupDismissed}
            onSave={this.onSaveCredentials}
            retryAction={popup.retryAction}
          />
        )
      case PopupType.ExternalEditorFailed:
        const openPreferences = popup.openPreferences
        const suggestAtom = popup.suggestAtom

        return (
          <EditorError
            key="editor-error"
            message={popup.message}
            onDismissed={this.onPopupDismissed}
            showPreferencesDialog={this.onShowAdvancedPreferences}
            viewPreferences={openPreferences}
            suggestAtom={suggestAtom}
          />
        )
      case PopupType.OpenShellFailed:
        return (
          <ShellError
            key="shell-error"
            message={popup.message}
            onDismissed={this.onPopupDismissed}
            showPreferencesDialog={this.onShowAdvancedPreferences}
          />
        )
      case PopupType.InitializeLFS:
        return (
          <InitializeLFS
            repositories={popup.repositories}
            onDismissed={this.onPopupDismissed}
            onInitialize={this.initializeLFS}
          />
        )
      case PopupType.LFSAttributeMismatch:
        return (
          <AttributeMismatch
            onDismissed={this.onPopupDismissed}
            onUpdateExistingFilters={this.updateExistingLFSFilters}
          />
        )
      default:
        return assertNever(popup, `Unknown popup type: ${popup}`)
    }
  }

  private updateExistingLFSFilters = () => {
    this.props.dispatcher.installGlobalLFSFilters(true)
    this.onPopupDismissed()
  }

  private initializeLFS = (repositories: ReadonlyArray<Repository>) => {
    this.props.dispatcher.installLFSHooks(repositories)
    this.onPopupDismissed()
  }

  private onCloneRepositoriesTabSelected = (tab: CloneRepositoryTab) => {
    this.props.dispatcher.changeCloneRepositoriesTab(tab)
  }

  private onShowAdvancedPreferences = () => {
    this.props.dispatcher.showPopup({
      type: PopupType.Preferences,
      initialSelectedTab: PreferencesTab.Advanced,
    })
  }

  private onOpenShell = (path: string) => {
    this.props.dispatcher.openShell(path)
    this.onPopupDismissed()
  }

  private onSaveCredentials = async (
    hostname: string,
    username: string,
    password: string,
    retryAction: RetryAction
  ) => {
    this.onPopupDismissed()

    await this.props.dispatcher.saveGenericGitCredentials(
      hostname,
      username,
      password
    )

    this.props.dispatcher.performRetry(retryAction)
  }

  private onCheckForUpdates = () => {
    this.checkForUpdates(false)
  }

  private showAcknowledgements = () => {
    this.props.dispatcher.showPopup({ type: PopupType.Acknowledgements })
  }

  private showTermsAndConditions = () => {
    this.props.dispatcher.showPopup({ type: PopupType.TermsAndConditions })
  }

  private renderPopup() {
    return (
      <CSSTransitionGroup
        transitionName="modal"
        component="div"
        transitionEnterTimeout={dialogTransitionEnterTimeout}
        transitionLeaveTimeout={dialogTransitionLeaveTimeout}
      >
        {this.currentPopupContent()}
      </CSSTransitionGroup>
    )
  }

  private renderZoomInfo() {
    return <ZoomInfo windowZoomFactor={this.state.windowZoomFactor} />
  }

  private renderFullScreenInfo() {
    return <FullScreenInfo windowState={this.state.windowState} />
  }

  private clearError = (error: Error) => {
    this.props.dispatcher.clearError(error)
  }

  private onConfirmDiscardChangesChanged = (value: boolean) => {
    this.props.dispatcher.setConfirmDiscardChangesSetting(value)
  }

  private renderAppError() {
    return (
      <AppError
        errors={this.state.errors}
        onClearError={this.clearError}
        onShowPopup={this.showPopup}
      />
    )
  }

  private showPopup = (popup: Popup) => {
    this.props.dispatcher.showPopup(popup)
  }

  private renderApp() {
    return (
      <div id="desktop-app-contents">
        {this.renderToolbar()}
        {this.renderUpdateBanner()}
        {this.renderRepository()}
        {this.renderPopup()}
        {this.renderAppError()}
      </div>
    )
  }

  private renderRepositoryList = (): JSX.Element => {
    const selectedRepository = this.state.selectedState
      ? this.state.selectedState.repository
      : null
    const externalEditorLabel = this.state.selectedExternalEditor
    const shellLabel = this.state.selectedShell
    const filterText = this.state.repositoryFilterText
    return (
      <RepositoriesList
        filterText={filterText}
        onFilterTextChanged={this.onRepositoryFilterTextChanged}
        selectedRepository={selectedRepository}
        onSelectionChanged={this.onSelectionChanged}
        repositories={this.state.repositories}
        onRemoveRepository={this.removeRepository}
        onClose={this.onCloseRepositoryList}
        onOpenInShell={this.openInShell}
        onShowRepository={this.showRepository}
        onOpenInExternalEditor={this.openInExternalEditor}
        externalEditorLabel={externalEditorLabel}
        shellLabel={shellLabel}
      />
    )
  }

  private openInShell = (repository: Repository | CloningRepository) => {
    if (!(repository instanceof Repository)) {
      return
    }

    this.props.dispatcher.openShell(repository.path)
  }

  private openInExternalEditor = (
    repository: Repository | CloningRepository
  ) => {
    if (!(repository instanceof Repository)) {
      return
    }

    this.props.dispatcher.openInExternalEditor(repository.path)
  }

  private showRepository = (repository: Repository | CloningRepository) => {
    if (!(repository instanceof Repository)) {
      return
    }

    shell.showItemInFolder(repository.path)
  }

  private onCloseRepositoryList = () => {
    this.props.dispatcher.closeFoldout(FoldoutType.Repository)
  }

  private onRepositoryDropdownStateChanged = (newState: DropdownState) => {
    newState === 'open'
      ? this.props.dispatcher.showFoldout({ type: FoldoutType.Repository })
      : this.props.dispatcher.closeFoldout(FoldoutType.Repository)
  }

  private renderRepositoryToolbarButton() {
    const selection = this.state.selectedState

    const repository = selection ? selection.repository : null

    let icon: OcticonSymbol
    let title: string
    if (repository) {
      icon = iconForRepository(repository)
      title = repository.name
    } else {
      icon = OcticonSymbol.repo
      title = __DARWIN__ ? 'Select a Repository' : 'Select a repository'
    }

    const isOpen =
      this.state.currentFoldout &&
      this.state.currentFoldout.type === FoldoutType.Repository

    const currentState: DropdownState = isOpen ? 'open' : 'closed'

    const foldoutStyle: React.CSSProperties = {
      position: 'absolute',
      marginLeft: 0,
      minWidth: this.state.sidebarWidth,
      height: '100%',
      top: 0,
    }

    return (
      <ToolbarDropdown
        icon={icon}
        title={title}
        description={__DARWIN__ ? 'Current Repository' : 'Current repository'}
        foldoutStyle={foldoutStyle}
        onDropdownStateChanged={this.onRepositoryDropdownStateChanged}
        dropdownContentRenderer={this.renderRepositoryList}
        dropdownState={currentState}
      />
    )
  }

  private renderPushPullToolbarButton() {
    const selection = this.state.selectedState
    if (!selection || selection.type !== SelectionType.Repository) {
      return null
    }

    const state = selection.state
    const remoteName = state.remote ? state.remote.name : null
    const progress = state.pushPullFetchProgress

    const tip = selection.state.branchesState.tip
    const branchExists = tip.kind === TipState.Valid

    return (
      <PushPullButton
        dispatcher={this.props.dispatcher}
        repository={selection.repository}
        aheadBehind={state.aheadBehind}
        remoteName={remoteName}
        lastFetched={state.lastFetched}
        networkActionInProgress={state.isPushPullFetchInProgress}
        branchExists={branchExists}
        progress={progress}
      />
    )
  }

  private showCreateBranch = () => {
    const selection = this.state.selectedState

    // NB: This should never happen but in the case someone
    // manages to delete the last repository while the drop down is
    // open we'll just bail here.
    if (!selection || selection.type !== SelectionType.Repository) {
      return
    }

    // We explicitly disable the menu item in this scenario so this
    // should never happen.
    if (selection.state.branchesState.tip.kind === TipState.Unknown) {
      return
    }

    const repository = selection.repository

    return this.props.dispatcher.showPopup({
      type: PopupType.CreateBranch,
      repository,
    })
  }

  private openPullRequestOnGitHub = (
    repository: Repository,
    branch: Branch
  ) => {
    this.props.dispatcher.openCreatePullRequest(repository)
  }

  private onBranchDropdownStateChanged = (newState: DropdownState) => {
    newState === 'open'
      ? this.props.dispatcher.showFoldout({ type: FoldoutType.Branch })
      : this.props.dispatcher.closeFoldout(FoldoutType.Branch)
  }

  private renderBranchToolbarButton(): JSX.Element | null {
    const selection = this.state.selectedState

    if (!selection || selection.type !== SelectionType.Repository) {
      return null
    }

    const currentFoldout = this.state.currentFoldout
    const isOpen =
      !!currentFoldout && currentFoldout.type === FoldoutType.Branch

    const repository = selection.repository
    const account = getAccountForRepository(
      this.state.accounts,
      selection.repository
    )

    return (
      <BranchDropdown
        dispatcher={this.props.dispatcher}
        isOpen={isOpen}
        onDropDownStateChanged={this.onBranchDropdownStateChanged}
        repository={repository}
        repositoryState={selection.state}
        account={account}
        selectedTab={this.state.selectedBranchesTab}
      />
    )
  }

  private renderUpdateBanner() {
    if (!this.state.isUpdateAvailableBannerVisible) {
      return null
    }

    const releaseNotesUri = 'https://desktop.github.com/release-notes/'

    return (
      <UpdateAvailable
        releaseNotesLink={releaseNotesUri}
        onDismissed={this.onUpdateAvailableDismissed}
      />
    )
  }

  private renderToolbar() {
    return (
      <Toolbar id="desktop-app-toolbar">
        <div
          className="sidebar-section"
          style={{ width: this.state.sidebarWidth }}
        >
          {this.renderRepositoryToolbarButton()}
        </div>
        {this.renderBranchToolbarButton()}
        {this.renderPushPullToolbarButton()}
      </Toolbar>
    )
  }

  private renderRepository() {
    const state = this.state
    if (state.repositories.length < 1) {
      return (
        <BlankSlateView
          onCreate={this.showCreateRepository}
          onClone={this.showCloneRepo}
          onAdd={this.showAddLocalRepo}
        />
      )
    }

    const selectedState = state.selectedState
    if (!selectedState) {
      return <NoRepositorySelected />
    }

    if (selectedState.type === SelectionType.Repository) {
      return (
        <RepositoryView
          repository={selectedState.repository}
          state={selectedState.state}
          dispatcher={this.props.dispatcher}
          emoji={this.state.emoji}
          sidebarWidth={this.state.sidebarWidth}
          commitSummaryWidth={this.state.commitSummaryWidth}
          issuesStore={this.props.appStore.issuesStore}
          gitHubUserStore={this.props.appStore.gitHubUserStore}
          onViewCommitOnGitHub={this.onViewCommitOnGitHub}
          imageDiffType={this.state.imageDiffType}
          askForConfirmationOnDiscardChanges={
            this.state.askForConfirmationOnDiscardChanges
          }
        />
      )
    } else if (selectedState.type === SelectionType.CloningRepository) {
      return (
        <CloningRepositoryView
          repository={selectedState.repository}
          progress={selectedState.progress}
        />
      )
    } else if (selectedState.type === SelectionType.MissingRepository) {
      return (
        <MissingRepository
          repository={selectedState.repository}
          dispatcher={this.props.dispatcher}
        />
      )
    } else {
      return assertNever(selectedState, `Unknown state: ${selectedState}`)
    }
  }

  private renderWelcomeFlow() {
    return (
      <Welcome
        dispatcher={this.props.dispatcher}
        appStore={this.props.appStore}
        signInState={this.state.signInState}
      />
    )
  }

  public render() {
    if (this.loading) {
      return null
    }

    const className = this.state.appIsFocused ? 'focused' : 'blurred'

    return (
      <div id="desktop-app-chrome" className={className}>
        {this.renderTitlebar()}
        {this.state.showWelcomeFlow
          ? this.renderWelcomeFlow()
          : this.renderApp()}
        {this.renderZoomInfo()}
        {this.renderFullScreenInfo()}
      </div>
    )
  }

  private onRepositoryFilterTextChanged = (text: string) => {
    this.props.dispatcher.setRepositoryFilterText(text)
  }

  private onSelectionChanged = (repository: Repository | CloningRepository) => {
    this.props.dispatcher.selectRepository(repository)
    this.props.dispatcher.closeFoldout(FoldoutType.Repository)
  }

  private onViewCommitOnGitHub = async (SHA: string) => {
    const repository = this.getRepository()

    if (
      !repository ||
      repository instanceof CloningRepository ||
      !repository.gitHubRepository
    ) {
      return
    }

    const baseURL = repository.gitHubRepository.htmlURL

    if (baseURL) {
      this.props.dispatcher.openInBrowser(`${baseURL}/commit/${SHA}`)
    }
  }
}

function NoRepositorySelected() {
  return <div className="panel blankslate">No repository selected</div>
}<|MERGE_RESOLUTION|>--- conflicted
+++ resolved
@@ -79,11 +79,8 @@
 import { InitializeLFS, AttributeMismatch } from './lfs'
 import { CloneRepositoryTab } from '../models/clone-repository-tab'
 import { getOS } from '../lib/get-os'
-<<<<<<< HEAD
+import { validatedRepositoryPath } from '../lib/stores/helpers/validated-repository-path'
 import { getAccountForRepository } from '../lib/get-account-for-repository'
-=======
-import { validatedRepositoryPath } from '../lib/stores/helpers/validated-repository-path'
->>>>>>> b324c812
 
 /** The interval at which we should check for updates. */
 const UpdateCheckInterval = 1000 * 60 * 60 * 4
