{
  "name": "desktop",
  "productName": "GitHub Desktop",
  "bundleID": "com.github.GitHubClient",
  "companyName": "GitHub, Inc.",
  "version": "1.1.1-test1",
  "main": "./main.js",
  "repository": {
    "type": "git",
    "url": "https://github.com/desktop/desktop.git"
  },
  "description": "Simple collaboration from your desktop",
  "author": {
    "name": "GitHub, Inc.",
    "email": "opensource+desktop@github.com",
    "url": "https://desktop.github.com/"
  },
  "license": "MIT",
  "dependencies": {
    "app-path": "^2.2.0",
    "byline": "^5.0.0",
    "chalk": "^2.3.0",
    "classnames": "^2.2.5",
    "codemirror": "^5.31.0",
    "codemirror-mode-elixir": "1.1.1",
    "deep-equal": "^1.0.1",
    "dexie": "^2.0.0",
    "dugite": "1.58.0",
    "electron-window-state": "^4.0.2",
    "event-kit": "^2.0.0",
    "file-uri-to-path": "0.0.2",
    "file-url": "^2.0.2",
    "front-matter": "^2.1.2",
    "fs-extra": "^2.1.2",
    "fuzzaldrin-plus": "^0.6.0",
    "keytar": "^4.0.4",
    "moment": "^2.17.1",
    "mri": "^1.1.0",
    "primer-support": "^4.0.0",
    "react": "^16.2.0",
    "react-addons-shallow-compare": "^15.6.2",
    "react-dom": "^16.2.0",
    "react-transition-group": "^1.2.0",
    "react-virtualized": "^9.18.5",
    "registry-js": "^1.0.7",
    "runas": "^3.1.1",
    "source-map-support": "^0.4.15",
    "strip-ansi": "^4.0.0",
    "textarea-caret": "^3.0.2",
    "ua-parser-js": "^0.7.12",
    "untildify": "^3.0.2",
    "username": "^2.3.0",
    "uuid": "^3.0.1",
    "wicg-focus-ring": "^1.0.1",
    "winston": "^2.3.1",
    "winston-daily-rotate-file": "^1.4.5"
  },
  "devDependencies": {
    "devtron": "^1.4.0",
    "electron-debug": "^1.1.0",
<<<<<<< HEAD
    "electron-devtools-installer": "^2.2.3",
    "react-addons-perf": "15.4.2",
    "react-addons-test-utils": "^15.6.2",
=======
    "electron-devtools-installer": "^2.2.1",
>>>>>>> d328cf72
    "style-loader": "^0.13.2",
    "temp": "^0.8.3",
    "webpack-hot-middleware": "^2.10.0"
  }
}<|MERGE_RESOLUTION|>--- conflicted
+++ resolved
@@ -58,13 +58,8 @@
   "devDependencies": {
     "devtron": "^1.4.0",
     "electron-debug": "^1.1.0",
-<<<<<<< HEAD
     "electron-devtools-installer": "^2.2.3",
     "react-addons-perf": "15.4.2",
-    "react-addons-test-utils": "^15.6.2",
-=======
-    "electron-devtools-installer": "^2.2.1",
->>>>>>> d328cf72
     "style-loader": "^0.13.2",
     "temp": "^0.8.3",
     "webpack-hot-middleware": "^2.10.0"
