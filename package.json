{
  "repository": {
    "type": "git",
    "url": "https://github.com/desktop/desktop.git"
  },
  "description": "GitHub Desktop build dependencies",
  "scripts": {
    "cli": "ts-node --require ./app/test/globals.ts --require ./app/src/cli/dev-commands-global.ts app/src/cli/main.ts",
    "test:integration": "cross-env TEST_ENV=1 ELECTRON_NO_ATTACH_CONSOLE=1 xvfb-maybe --auto-servernum -- jest --testLocationInResults --config ./app/jest.integration.config.js",
    "test:unit": "cross-env ELECTRON_RUN_AS_NODE=1 ./node_modules/.bin/electron ./node_modules/jest/bin/jest --detectOpenHandles --silent --testLocationInResults --config ./app/jest.unit.config.js",
    "test:unit:cov": "yarn test:unit --coverage",
    "test:script": "jest --silent --config ./script/jest.config.js",
    "test:script:cov": "yarn test:script --coverage",
    "test": "yarn test:unit:cov --runInBand && yarn test:script:cov && yarn test:integration",
    "test:setup": "ts-node -P script/tsconfig.json script/test-setup.ts",
    "test:review": "ts-node  -P script/tsconfig.json script/test-review.ts",
    "test:report": "codecov --disable=gcov -f app/coverage/coverage-final.json",
    "postinstall": "ts-node -P script/tsconfig.json script/post-install.ts",
    "start": "cross-env NODE_ENV=development ts-node -P script/tsconfig.json script/start.ts",
    "start:prod": "cross-env NODE_ENV=production ts-node -P script/tsconfig.json script/start.ts",
    "compile:dev": "cross-env NODE_ENV=development parallel-webpack --config app/webpack.development.ts",
    "compile:prod": "cross-env NODE_ENV=production NODE_OPTIONS='--max_old_space_size=4096' parallel-webpack --config app/webpack.production.ts",
    "build:dev": "yarn compile:dev && cross-env NODE_ENV=development ts-node -P script/tsconfig.json script/build.ts",
    "build:prod": "yarn compile:prod && cross-env NODE_ENV=production ts-node -P script/tsconfig.json script/build.ts",
    "package": "ts-node -P script/tsconfig.json script/package.ts",
    "generate-octicons": "ts-node -P script/tsconfig.json script/generate-octicons.ts",
    "clean:tslint": "rimraf tslint-rules/*.js",
    "compile:tslint": "tsc -P tslint-rules",
    "compile:script": "tsc -P script/tsconfig.json",
    "lint": "yarn prettier && yarn lint:src",
    "lint:fix": "yarn prettier --write && yarn lint:src:fix",
    "prettier": "prettier --check \"./**/*.{ts,tsx,js,json,jsx,scss,html,yaml,yml}\"",
    "lint:src": "yarn tslint && yarn eslint-check && yarn eslint",
    "lint:src:fix": "yarn tslint --fix && yarn eslint --fix",
    "tslint": "tslint -p .",
    "eslint": "eslint --cache --rulesdir ./eslint-rules \"./eslint-rules/**/*.js\" \"./{script,tslint-rules}/**/*.ts{,x}\" \"./app/{src,typings,test}/**/*.{j,t}s{,x}\" \"./changelog.json\"",
    "eslint-check": "eslint --print-config .eslintrc.* | eslint-config-prettier-check",
    "publish": "ts-node -P script/tsconfig.json script/publish.ts",
    "clean-slate": "rimraf out node_modules app/node_modules coverage && yarn",
    "rebuild-hard:dev": "yarn clean-slate && yarn build:dev",
    "rebuild-hard:prod": "yarn clean-slate && yarn build:prod",
    "draft-release": "ts-node script/draft-release/index.ts",
    "draft-release:format": "prettier --check --write changelog.json app/package.json && yarn validate-changelog",
    "validate-changelog": "ts-node script/validate-changelog.ts",
    "check-modified": "stop-build"
  },
  "author": {
    "name": "GitHub, Inc.",
    "email": "opensource+desktop@github.com",
    "url": "https://desktop.github.com/"
  },
  "license": "MIT",
  "engines": {
    "node": ">= 10",
    "yarn": ">= 1.9"
  },
  "dependencies": {
    "@primer/octicons": "^9.1.0",
    "@types/plist": "^3.0.2",
    "@typescript-eslint/eslint-plugin": "3.3.0",
    "@typescript-eslint/parser": "3.3.0",
    "airbnb-browser-shims": "^3.0.0",
    "ajv": "^6.4.0",
    "awesome-node-loader": "^1.1.0",
    "awesome-typescript-loader": "^5.2.1",
    "aws-sdk": "^2.23.0",
    "babel-core": "^6.26.3",
    "babel-jest": "^23.4.2",
    "babel-minify-webpack-plugin": "^0.3.1",
    "babel-plugin-syntax-dynamic-import": "^6.18.0",
    "chalk": "^2.2.0",
    "clean-webpack-plugin": "^0.1.19",
    "codecov": "^3.7.1",
    "cross-env": "^5.0.5",
    "css-loader": "^2.1.0",
    "eslint": "^5.16.0",
    "eslint-config-prettier": "^4.3.0",
    "eslint-plugin-babel": "^5.3.0",
    "eslint-plugin-json": "^1.4.0",
    "eslint-plugin-prettier": "^3.1.0",
    "eslint-plugin-react": "^7.13.0",
    "express": "^4.15.0",
    "fake-indexeddb": "^2.0.4",
    "file-loader": "^2.0.0",
    "front-matter": "^2.3.0",
    "fs-extra": "^6.0.0",
    "glob": "^7.1.2",
    "html-webpack-plugin": "^3.2.0",
    "jest": "^23.5.0",
    "jest-diff": "^25.0.0",
    "jest-extended": "^0.11.2",
    "jest-localstorage-mock": "^2.3.0",
    "klaw-sync": "^3.0.0",
    "legal-eagle": "0.16.0",
    "mini-css-extract-plugin": "^0.4.0",
    "node-sass": "^4.13.1",
    "parallel-webpack": "^2.3.0",
    "prettier": "2.0.5",
    "request": "^2.72.0",
    "rimraf": "^2.5.2",
    "sass-loader": "^7.0.1",
    "semver": "^5.5.0",
<<<<<<< HEAD
    "spectron": "^9.0.0",
=======
    "spectron": "10.0.1",
>>>>>>> 47760319
    "stop-build": "^1.1.0",
    "style-loader": "^0.21.0",
    "to-camel-case": "^1.0.0",
    "ts-jest": "^23.1.4",
    "ts-node": "^7.0.0",
    "tslint": "^5.11.0",
    "tslint-config-prettier": "^1.14.0",
    "tslint-microsoft-contrib": "^5.2.1",
    "tslint-react": "^3.6.0",
    "typescript": "^3.9.5",
    "typescript-tslint-plugin": "^0.0.6",
    "webpack": "^4.8.3",
    "webpack-bundle-analyzer": "^3.3.2",
    "webpack-dev-middleware": "^3.1.3",
    "webpack-hot-middleware": "^2.22.2",
    "webpack-merge": "^4.1.2",
    "xml2js": "^0.4.16",
    "xvfb-maybe": "^0.2.1"
  },
  "devDependencies": {
    "@types/byline": "^4.2.31",
    "@types/classnames": "^2.2.2",
    "@types/clean-webpack-plugin": "^0.1.2",
    "@types/codemirror": "0.0.76",
    "@types/deep-equal": "^1.0.1",
    "@types/double-ended-queue": "^2.1.0",
    "@types/electron-packager": "^13.0.0",
    "@types/electron-winstaller": "^2.6.0",
    "@types/event-kit": "^1.2.28",
    "@types/express": "^4.11.0",
    "@types/extract-text-webpack-plugin": "^3.0.3",
    "@types/file-url": "^2.0.0",
    "@types/fs-extra": "^7.0.0",
    "@types/fuzzaldrin-plus": "^0.0.1",
    "@types/glob": "^5.0.35",
    "@types/html-webpack-plugin": "^2.30.3",
    "@types/jest": "^23.3.1",
    "@types/keytar": "^4.4.2",
    "@types/legal-eagle": "^0.15.0",
    "@types/memoize-one": "^3.1.1",
    "@types/mini-css-extract-plugin": "^0.2.0",
    "@types/moment-duration-format": "^2.2.2",
    "@types/mri": "^1.1.0",
    "@types/node": "12.12.24",
    "@types/prettier": "^2.0.1",
    "@types/react": "^16.8.7",
    "@types/react-css-transition-replace": "^2.1.3",
    "@types/react-dom": "^16.8.2",
    "@types/react-transition-group": "1.1.1",
    "@types/react-virtualized": "^9.7.12",
    "@types/request": "^2.0.9",
    "@types/semver": "^5.5.0",
    "@types/strip-ansi": "^3.0.0",
    "@types/temp": "^0.8.29",
    "@types/textarea-caret": "^3.0.0",
    "@types/to-camel-case": "^1.0.0",
    "@types/ua-parser-js": "^0.7.30",
    "@types/untildify": "^3.0.0",
    "@types/uuid": "^3.4.0",
    "@types/webpack": "^4.4.0",
    "@types/webpack-bundle-analyzer": "^2.9.2",
    "@types/webpack-dev-middleware": "^2.0.1",
    "@types/webpack-hot-middleware": "^2.16.3",
    "@types/webpack-merge": "^4.1.3",
    "@types/winston": "^2.2.0",
    "@types/xml2js": "^0.4.0",
    "electron": "8.4.0",
    "electron-builder": "22.4.0",
    "electron-packager": "^14.2.1",
    "electron-winstaller": "4.0.0"
  }
}<|MERGE_RESOLUTION|>--- conflicted
+++ resolved
@@ -100,11 +100,7 @@
     "rimraf": "^2.5.2",
     "sass-loader": "^7.0.1",
     "semver": "^5.5.0",
-<<<<<<< HEAD
-    "spectron": "^9.0.0",
-=======
     "spectron": "10.0.1",
->>>>>>> 47760319
     "stop-build": "^1.1.0",
     "style-loader": "^0.21.0",
     "to-camel-case": "^1.0.0",
